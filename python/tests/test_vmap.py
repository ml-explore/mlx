# Copyright © 2023-2024 Apple Inc.

import gc
import unittest

import mlx.core as mx
import mlx_tests


class TestVmap(mlx_tests.MLXTestCase):
    def test_basics(self):
        # Can't vmap over scalars
        with self.assertRaises(ValueError):
            mx.vmap(mx.exp)(mx.array(1.0))

        # Invalid input
        with self.assertRaises(ValueError):
            mx.vmap(mx.exp)("hello")

        # Invalid axes
        with self.assertRaises(ValueError):
            mx.vmap(mx.exp, in_axes="hello")(mx.array([0, 1]))

        with self.assertRaises(ValueError):
            mx.vmap(mx.exp, in_axes=2)(mx.array([0, 1]))

        with self.assertRaises(ValueError):
            mx.vmap(mx.exp, out_axes="hello")(mx.array([0, 1]))

        with self.assertRaises(ValueError):
            mx.vmap(mx.exp, out_axes=2)(mx.array([0, 1]))

    def test_unary(self):
        ops = [
            "abs",
            "cos",
            "erf",
            "erfinv",
            "exp",
            "log",
            "log1p",
            "log2",
            "log10",
            "logical_not",
            "negative",
            "reciprocal",
            "rsqrt",
            "sigmoid",
            "sign",
            "sin",
            "sqrt",
            "square",
            "degrees",
            "radians",
        ]
        for opname in ops:
            with self.subTest(op=opname):
                op = getattr(mx, opname)
                x = mx.arange(5)
                y = mx.vmap(op)(x)
                self.assertTrue(mx.array_equal(y, op(x), equal_nan=True))

                x = mx.arange(8).reshape(2, 4)
                y = mx.vmap(op)(x)
                self.assertTrue(mx.array_equal(y, op(x), equal_nan=True))

                y = mx.vmap(op, in_axes=1, out_axes=1)(x)
                self.assertTrue(mx.array_equal(y, op(x), equal_nan=True))

    def test_binary(self):
        ops = [
            "add",
            "divide",
            "equal",
            "greater",
            "greater_equal",
            "less",
            "less_equal",
            "logaddexp",
            "maximum",
            "minimum",
            "multiply",
            "power",
            "subtract",
            "logical_or",
            "logical_and",
        ]
        for opname in ops:
            with self.subTest(op=opname):
                op = getattr(mx, opname)
                x = mx.random.uniform(shape=(5,))
                y = mx.random.uniform(shape=(5,))
                out = mx.vmap(op)(x, y)
                self.assertTrue(mx.array_equal(out, op(x, y)))

                x = mx.random.uniform(shape=(2, 4))
                y = mx.random.uniform(shape=(2, 4))
                out = mx.vmap(op)(x, y)
                self.assertTrue(mx.array_equal(out, op(x, y)))

                out = mx.vmap(op, in_axes=(0, 0), out_axes=0)(x, y)
                self.assertTrue(mx.array_equal(out, op(x, y)))

                y = mx.random.uniform(shape=(4, 2))
                out = mx.vmap(op, in_axes=(0, 1), out_axes=0)(x, y)
                self.assertTrue(mx.array_equal(out, op(x, y.T)))

                out = mx.vmap(op, in_axes=(0, 1), out_axes=1)(x, y)
                self.assertTrue(mx.array_equal(out, op(x, y.T).T))

    def test_tree(self):
        def my_fun(tree):
            return (tree["a"] + tree["b"][0]) * tree["b"][1]

        tree = {
            "a": mx.random.uniform(shape=(2, 4)),
            "b": (
                mx.random.uniform(shape=(2, 4)),
                mx.random.uniform(shape=(2, 4)),
            ),
        }
        out = mx.vmap(my_fun)(tree)
        expected = my_fun(tree)
        self.assertTrue(mx.array_equal(out, my_fun(tree)))

        with self.assertRaises(ValueError):
            mx.vmap(my_fun, in_axes={"a": 0, "b": ((0, 0), 0)}, out_axes=0)(tree)

        out = mx.vmap(my_fun, in_axes={"a": 0, "b": 0}, out_axes=0)(tree)
        self.assertTrue(mx.array_equal(out, my_fun(tree)))

        out = mx.vmap(my_fun, in_axes={"a": 0, "b": (0, 0)}, out_axes=0)(tree)
        self.assertTrue(mx.array_equal(out, my_fun(tree)))

        tree = {
            "a": mx.random.uniform(shape=(2, 4)),
            "b": (
                mx.random.uniform(shape=(4, 2)),
                mx.random.uniform(shape=(4, 2)),
            ),
        }
        out = mx.vmap(my_fun, in_axes={"a": 0, "b": (1, 1)}, out_axes=0)(tree)
        expected = (tree["a"] + tree["b"][0].T) * tree["b"][1].T
        self.assertTrue(mx.array_equal(out, expected))

        def my_fun(x, y):
            return {"a": x + y, "b": x * y}

        x = mx.random.uniform(shape=(2, 4))
        y = mx.random.uniform(shape=(2, 4))
        out = mx.vmap(my_fun, in_axes=0, out_axes=0)(x, y)
        expected = my_fun(x, y)
        self.assertTrue(mx.array_equal(out["a"], expected["a"]))
        self.assertTrue(mx.array_equal(out["b"], expected["b"]))

        with self.assertRaises(ValueError):
            mx.vmap(my_fun, in_axes=0, out_axes=(0, 1))(x, y)

        with self.assertRaises(ValueError):
            mx.vmap(my_fun, in_axes=0, out_axes={"a": 0, "c": 1})(x, y)

        out = mx.vmap(my_fun, in_axes=0, out_axes={"a": 1, "b": 0})(x, y)
        expected = my_fun(x, y)
        self.assertTrue(mx.array_equal(out["a"].T, expected["a"]))
        self.assertTrue(mx.array_equal(out["b"], expected["b"]))

    def test_vmap_indexing(self):
        x = mx.arange(16).reshape(2, 2, 2, 2)
        inds = mx.array([[0, 1, 0], [1, 1, 0]])

        out = mx.vmap(lambda x, y: x[y], in_axes=(0, 0))(x, inds)
        expected = mx.array(
            [
                [[[0, 1], [2, 3]], [[4, 5], [6, 7]], [[0, 1], [2, 3]]],
                [[[12, 13], [14, 15]], [[12, 13], [14, 15]], [[8, 9], [10, 11]]],
            ]
        )
        self.assertTrue(mx.array_equal(out, expected))

        out = mx.vmap(lambda x, y: x[y], in_axes=(0, None))(x, inds)
        expected = mx.array(
            [
                [
                    [[[0, 1], [2, 3]], [[4, 5], [6, 7]], [[0, 1], [2, 3]]],
                    [[[4, 5], [6, 7]], [[4, 5], [6, 7]], [[0, 1], [2, 3]]],
                ],
                [
                    [[[8, 9], [10, 11]], [[12, 13], [14, 15]], [[8, 9], [10, 11]]],
                    [[[12, 13], [14, 15]], [[12, 13], [14, 15]], [[8, 9], [10, 11]]],
                ],
            ]
        )
        self.assertTrue(mx.array_equal(out, expected))

        out = mx.vmap(lambda x, y: x[y], in_axes=(None, 0))(x, inds)
        expected = mx.array(
            [
                [
                    [[[0, 1], [2, 3]], [[4, 5], [6, 7]]],
                    [[[8, 9], [10, 11]], [[12, 13], [14, 15]]],
                    [[[0, 1], [2, 3]], [[4, 5], [6, 7]]],
                ],
                [
                    [[[8, 9], [10, 11]], [[12, 13], [14, 15]]],
                    [[[8, 9], [10, 11]], [[12, 13], [14, 15]]],
                    [[[0, 1], [2, 3]], [[4, 5], [6, 7]]],
                ],
            ]
        )
        self.assertTrue(mx.array_equal(out, expected))

        inds2 = mx.array([[0, 1, 0], [0, 1, 0]])
        out = mx.vmap(lambda x, y, z: x[y, z], in_axes=(None, 0, 0))(x, inds, inds2)
        expected = mx.array(
            [
                [[[0, 1], [2, 3]], [[12, 13], [14, 15]], [[0, 1], [2, 3]]],
                [[[8, 9], [10, 11]], [[12, 13], [14, 15]], [[0, 1], [2, 3]]],
            ]
        )
        self.assertTrue(mx.array_equal(out, expected))

    def test_vmap_reduce(self):
        a = mx.ones((5, 5), mx.int32)
        out = mx.vmap(lambda x: x.sum())(a)
        self.assertTrue(mx.array_equal(out, mx.full((5,), 5)))

        out = mx.vmap(lambda x: x.sum(keepdims=True))(a)
        self.assertTrue(mx.array_equal(out, mx.full((5, 1), 5)))

        out = mx.vmap(lambda x: x.sum(axis=0))(a)
        self.assertTrue(mx.array_equal(out, mx.full((5,), 5)))

        a = mx.ones((5, 3, 2), mx.int32)
        out = mx.vmap(lambda x: x.sum(axis=(0, 1)))(a)
        self.assertTrue(mx.array_equal(out, mx.full((5,), 6)))

        a = mx.ones((5, 3, 2), mx.int32)
        out = mx.vmap(lambda x: x.sum(axis=(0, 1)), in_axes=(1,))(a)
        self.assertTrue(mx.array_equal(out, mx.full((3,), 10)))

        a = mx.ones((5, 3, 2), mx.int32)
        out = mx.vmap(lambda x: x.sum(axis=(0, 1)), in_axes=(2,))(a)
        self.assertTrue(mx.array_equal(out, mx.full((2,), 15)))

    def test_vmap_argreduce(self):
        a = mx.array([[1, 2, 3], [2, 3, 1]])
        out = mx.vmap(lambda x: mx.argmin(x))(a)
        expected = mx.array([0, 2])
        self.assertTrue(mx.array_equal(out, expected))

        out = mx.vmap(lambda x: mx.argmax(x))(a)
        expected = mx.array([2, 1])
        self.assertTrue(mx.array_equal(out, expected))

    def test_vmap_mean(self):
        a = mx.arange(8).reshape(2, 4)
        out = mx.vmap(mx.mean)(a)
        expected = mx.mean(a, axis=1)
        self.assertTrue(mx.allclose(out, expected))

        a = mx.arange(16).reshape(2, 2, 4)
        out = mx.vmap(mx.vmap(mx.mean))(a)
        expected = mx.mean(a, axis=2)
        self.assertTrue(mx.allclose(out, expected))

    def test_mismatch_input_sizes(self):
        a = mx.ones((10, 1))
        b = mx.ones((1, 1, 1, 5))

        with self.assertRaises(ValueError):
            out = mx.vmap(lambda x, y: x + y)(a, b)

        b = mx.ones((10, 5))
        with self.assertRaises(ValueError):
            out = mx.vmap(lambda x, y: x + y, in_axes=(0, 1))(a, b)

    def test_vmap_matmul(self):
        a = mx.random.uniform(shape=(2, 3, 4))
        b = mx.random.uniform(shape=(4, 3))

        # matmul
        out = mx.vmap(mx.matmul, in_axes=(0, None))(a, b)
        self.assertTrue(mx.allclose(out, a @ b))

        # addmm
        c = mx.random.uniform(shape=(3,))
        out = mx.vmap(mx.addmm, in_axes=(None, 0, None))(c, a, b)
        self.assertTrue(mx.allclose(out, mx.addmm(c, a, b)))

        b = mx.random.uniform(shape=(4, 2))

        # matmul
        out = mx.vmap(mx.matmul, in_axes=(1, None), out_axes=(1,))(a, b)
        expected = mx.moveaxis(mx.moveaxis(a, 1, 0) @ b, 0, 1)
        self.assertTrue(mx.allclose(out, expected))

        # addmm
        c = mx.random.uniform(shape=(2,))
        out = mx.vmap(mx.addmm, in_axes=(None, 1, None))(c, a, b)
        self.assertTrue(mx.allclose(out, mx.addmm(c, mx.moveaxis(a, 1, 0), b)))

        a = mx.random.uniform(shape=(2, 3, 4))
        b = mx.random.uniform(shape=(4, 2, 3))

        # matmul
        out = mx.vmap(mx.matmul, in_axes=(0, 1))(a, b)
        expected = a @ mx.moveaxis(b, 1, 0)
        self.assertTrue(mx.allclose(out, expected))

        # addmm
        c = mx.random.uniform(shape=(3, 3, 2))
        out = mx.vmap(mx.addmm, in_axes=(2, 0, 1))(c, a, b)
        expected = mx.addmm(mx.moveaxis(c, 2, 0), a, mx.moveaxis(b, 1, 0))
        self.assertTrue(mx.allclose(out, expected))

    def test_vmap_svd(self):
        a = mx.random.uniform(shape=(3, 4, 2))

        cpu_svd_full = lambda x: mx.linalg.svd(x, compute_uv=True, stream=mx.cpu)
        cpu_svd_singular = lambda x: mx.linalg.svd(x, compute_uv=False, stream=mx.cpu)

        # Vmap over the first axis (this is already supported natively by the primitive).
        Us, Ss, Vts = mx.vmap(cpu_svd_full, in_axes=(0,))(a)
        self.assertEqual(Us.shape, (a.shape[0], a.shape[1], a.shape[1]))
        self.assertEqual(Ss.shape, (a.shape[0], a.shape[2]))
        self.assertEqual(Vts.shape, (a.shape[0], a.shape[2], a.shape[2]))

        Sv = mx.vmap(cpu_svd_singular, in_axes=(0,))(a)
        self.assertEqual(Sv.shape, (a.shape[0], a.shape[2]))

        for i in range(a.shape[0]):
            M = a[i]
            U, S, Vt = Us[i], Ss[i], Vts[i]
            self.assertTrue(
                mx.allclose(U[:, : len(S)] @ mx.diag(S) @ Vt, M, rtol=1e-5, atol=1e-7)
            )
            self.assertTrue(
                mx.allclose(
                    mx.linalg.norm(Sv[i]),
                    mx.linalg.norm(M, ord="fro"),
                    rtol=1e-5,
                    atol=1e-7,
                )
            )

        # Vmap over the second axis.
        Us, Ss, Vts = mx.vmap(cpu_svd_full, in_axes=(1,))(a)
        self.assertEqual(Us.shape, (a.shape[1], a.shape[0], a.shape[0]))
        self.assertEqual(Ss.shape, (a.shape[1], a.shape[2]))
        self.assertEqual(Vts.shape, (a.shape[1], a.shape[2], a.shape[2]))

        Sv = mx.vmap(cpu_svd_singular, in_axes=(1,))(a)
        self.assertEqual(Sv.shape, (a.shape[1], a.shape[2]))

        for i in range(a.shape[1]):
            M = a[:, i, :]
            U, S, Vt = Us[i], Ss[i], Vts[i]
            self.assertTrue(
                mx.allclose(U[:, : len(S)] @ mx.diag(S) @ Vt, M, rtol=1e-5, atol=1e-7)
            )
            self.assertTrue(
                mx.allclose(
                    mx.linalg.norm(Sv[i]),
                    mx.linalg.norm(M, ord="fro"),
                    rtol=1e-5,
                    atol=1e-7,
                )
            )

    def test_vmap_inverse(self):
        mx.random.seed(42)
        a = mx.random.uniform(shape=(3, 4, 4))

        cpu_inv = lambda x: mx.linalg.inv(x, stream=mx.cpu)

        # Vmap over the first axis (this is already supported natively by the primitive).
        invs = mx.vmap(cpu_inv, in_axes=(0,))(a)

        for i in range(a.shape[0]):
            self.assertTrue(
                mx.allclose(a[i] @ invs[i], mx.eye(a.shape[1]), rtol=1e-4, atol=1e-5)
            )

        a = mx.random.uniform(shape=(4, 3, 4))

        # Without vmapping, each input matrix is not square.
        with self.assertRaises(ValueError):
            mx.eval(cpu_inv(a))

        # Vmap over the second axis.
        invs = mx.vmap(cpu_inv, in_axes=(1,))(a)

        for i in range(a.shape[1]):
            self.assertTrue(
                mx.allclose(
                    a[:, i, :] @ invs[i], mx.eye(a.shape[0]), rtol=1e-4, atol=1e-5
                )
            )

    def test_vmap_gather(self):
        def gather(a, idx):
            return a[idx]

        a = mx.array([[1, 2], [3, 4]])
        idx = mx.array(0)
        out = mx.vmap(gather, (0, None))(a, idx)
        self.assertTrue(mx.array_equal(out, mx.array([1, 3])))

        out = mx.vmap(gather, (1, None))(a, idx)
        self.assertTrue(mx.array_equal(out, mx.array([1, 2])))

        idx = mx.array([0, 1])
        out = mx.vmap(gather, (0, 0))(a, idx)
        self.assertTrue(mx.array_equal(out, mx.array([1, 4])))

        a = mx.ones((2, 3, 4))
        idx = mx.zeros(4, mx.int32)
        out = mx.vmap(gather, (2, 0))(a, idx)
        self.assertEqual(out.shape, (4, 3))

        f = mx.vmap(gather, (0, None))
        f = mx.vmap(gather, (0, 0))
        out = f(mx.ones((2, 3, 4)), mx.zeros(2, dtype=mx.int32))
        self.assertEqual(out.shape, (2, 4))

        def gather(a, idxa, idxb):
            return a[idxa, idxb]

        a = mx.ones((2, 3, 4))
        idxa = mx.zeros((2, 3), mx.int32)
        idxb = mx.zeros(3, mx.int32)
        out = mx.vmap(gather, (0, 0, None))(a, idxa, idxb)
        self.assertEqual(out.shape, (2, 3))

        idxa = mx.zeros((3, 1, 2), mx.int32)
        idxb = mx.zeros((2, 3, 1, 2), mx.int32)
        out = mx.vmap(gather, (0, None, 0))(a, idxa, idxb)
        self.assertEqual(out.shape, (2, 3, 1, 2))

        idxa = mx.zeros((3, 1, 2), mx.int32)
        idxb = mx.zeros((3, 1, 2, 2), mx.int32)
        out = mx.vmap(gather, (0, None, 3))(a, idxa, idxb)
        self.assertEqual(out.shape, (2, 3, 1, 2))

    def test_vmap_scatter(self):
        def scatter(a):
            a[mx.array(0)] = mx.array(0.0)
            return a

        a = mx.array([[1.0, 2.0, 3.0], [2.0, 3.0, 4.0]])
        out = mx.vmap(scatter)(a)
        expected = mx.array([[0.0, 2.0, 3.0], [0.0, 3.0, 4.0]])
        self.assertTrue(mx.allclose(out, expected))

        out = mx.vmap(scatter, in_axes=(1,), out_axes=1)(a)
        expected = mx.array([[0.0, 0.0, 0.0], [2.0, 3.0, 4.0]])
        self.assertTrue(mx.allclose(out, expected))

        def scatter_add(a):
            return a.at[mx.array(0)].add(mx.array(1.0))

        a = mx.array([[1.0, 2.0, 3.0], [2.0, 3.0, 4.0]])
        out = mx.vmap(scatter_add)(a)
        expected = mx.array([[2.0, 2.0, 3.0], [3.0, 3.0, 4.0]])
        self.assertTrue(mx.allclose(out, expected))

        out = mx.vmap(scatter_add, in_axes=(1,), out_axes=1)(a)
        expected = mx.array([[2.0, 3.0, 4.0], [2.0, 3.0, 4.0]])
        self.assertTrue(mx.allclose(out, expected))

        # Multiple indices
        def scatter(a):
            a[mx.array([0, 1]), mx.array([0, 1])] = mx.array((1.0, 1.0))
            return a

        a = mx.zeros((3, 3, 3))

        expected = mx.repeat(scatter(mx.zeros((3, 3)))[None], 3, axis=0)
        out = mx.vmap(scatter, in_axes=(0,), out_axes=0)(a)
        self.assertTrue(mx.allclose(out, expected))

        expected = mx.zeros((3, 3, 3))
        expected[0, :, 0] = 1
        expected[1, :, 1] = 1
        out = mx.vmap(scatter, in_axes=(1,), out_axes=1)(a)
        self.assertTrue(mx.allclose(out, expected))

        expected = mx.zeros((3, 3, 3))
        expected[0, 0, :] = 1
        expected[1, 1, :] = 1
        out = mx.vmap(scatter, in_axes=(2,), out_axes=2)(a)
        self.assertTrue(mx.allclose(out, expected))

        # vmap over src and indices
        def scatter(a, idx):
            a[idx] = mx.array(1.0)
            return a

        a = mx.zeros((3, 4))
        idx = mx.array([0, 1, 2])
        out = mx.vmap(scatter, in_axes=(0, 0), out_axes=0)(a, idx)
        self.assertTrue(mx.allclose(out, mx.eye(n=3, m=4)))

        # vmap over only indices
        out = mx.vmap(scatter, in_axes=(None, 0), out_axes=0)(a, idx)
        expected = mx.zeros((3, 3, 4))
        expected[0, 0] = 1
        expected[1, 1] = 1
        expected[2, 2] = 1
        self.assertTrue(mx.allclose(out, expected))

        # vmap over src, indices, updates
        def scatter(a, idx, updates):
            a[idx] = updates
            return a

        a = mx.zeros((3, 4))
        idx = mx.array([0, 1, 2])
        updates = mx.array([1, 2, 3])
        out = mx.vmap(scatter, in_axes=(0, 0, 0), out_axes=0)(a, idx, updates)
        expected = mx.diag(mx.array([1, 2, 3]), k=-1)[1:]
        self.assertTrue(mx.allclose(out, expected))

        # vmap over only updates
        def scatter(a, idx, updates):
            a[idx] = updates
            return a

        a = mx.zeros((3, 4))
        idx = mx.array([0])
        updates = mx.array([1, 2, 3])
        out = mx.vmap(scatter, in_axes=(None, None, 0), out_axes=0)(a, idx, updates)
        expected = mx.zeros((3, 3, 4))
        expected[:, 0] = mx.array([1, 2, 3])[:, None]
        self.assertTrue(mx.allclose(out, expected))

    def test_vmap_const_func(self):
        a = mx.random.uniform(shape=(2, 3, 4))
        b = mx.random.uniform(shape=(4, 3))

        def const_func(a, b):
            return mx.array(2)

        out = mx.vmap(const_func, in_axes=(0, None))(a, b)
        self.assertTrue(mx.array_equal(mx.full((2,), 2), out))
        out = mx.vmap(const_func, in_axes=(None, 0))(a, b)
        self.assertTrue(mx.array_equal(mx.full((4,), 2), out))
        out = mx.vmap(const_func, in_axes=(1, 1))(a, b)
        self.assertTrue(mx.array_equal(mx.full((3,), 2), out))

        with self.assertRaises(ValueError):
            out = mx.vmap(const_func, in_axes=(None, None))(a, b)

        with self.assertRaises(ValueError):
            out = mx.vmap(const_func, in_axes=(0, 0))(a, b)

    def test_vmap_concatenate(self):
        x = mx.random.uniform(shape=(2, 2, 2))

        def cat_fun(x, y):
            return mx.concatenate([x, y], axis=1)

        def cat_constant(x):
            y = mx.ones((2, 1))
            return mx.concatenate([x, y], 1)

        out = mx.vmap(cat_fun, in_axes=(0, 2))(x, x)
        target = mx.stack(
            [mx.concatenate([x[i], x[:, :, i]], axis=1) for i in range(2)]
        )
        self.assertTrue(mx.array_equal(out, target))

        out = mx.vmap(cat_constant)(x)
        target = mx.concatenate([x, mx.ones((2, 2, 1))], axis=2)
        self.assertTrue(mx.array_equal(out, target))

    def test_vmap_take_along_axis(self):
        a = mx.zeros((4, 5, 1))
        idx = mx.zeros((2, 4, 1), mx.int32)

        def fun(a, idx):
            return mx.take_along_axis(a, idx, axis=0)

        out = mx.vmap(fun, in_axes=(0, 1))(a, idx)
        self.assertEqual(out.shape, (4, 2, 1))

        idx = mx.zeros((2, 1), mx.int32)

        out = mx.vmap(fun, in_axes=(0, None))(a, idx)
        self.assertEqual(out.shape, (4, 2, 1))

        a = mx.zeros((5, 1))
        idx = mx.zeros((4, 2, 1), mx.int32)

        out = mx.vmap(fun, in_axes=(None, 0))(a, idx)
        self.assertEqual(out.shape, (4, 2, 1))

    def test_vmap_put_along_axis(self):
        a = mx.zeros((4, 5, 1))
        idx = mx.ones((2, 4, 1), mx.int32)
        upd = mx.ones((2, 4, 1))

        def fun(a, idx, upd):
            return mx.put_along_axis(a, idx, upd, axis=0)

        out = mx.vmap(fun, in_axes=(0, 1, 1))(a, idx, upd)
        self.assertEqual(out.shape, (4, 5, 1))

        upd = mx.ones((2, 1))
        out = mx.vmap(fun, in_axes=(0, 1, None))(a, idx, upd)
        self.assertEqual(out.shape, (4, 5, 1))

        idx = mx.ones((2, 1), mx.int32)
        upd = mx.ones((2, 1))
        out = mx.vmap(fun, in_axes=(0, None, None))(a, idx, upd)
        self.assertEqual(out.shape, (4, 5, 1))

        a = mx.zeros((5, 1))
        idx = mx.ones((2, 4, 1), mx.int32)
        upd = mx.ones((2, 4, 1))
        out = mx.vmap(fun, in_axes=(None, 1, 1))(a, idx, upd)
        self.assertEqual(out.shape, (4, 5, 1))

    def test_vmap_split_vmap(self):
        def fun(x):
            a, b = mx.split(x, 2, 1)
            return mx.concatenate([b, a], 1)

        x = mx.ones((5, 6, 7))
        y = mx.ones((5, 4, 6, 7))
        fx = fun(x)
        fy = mx.vmap(fun, in_axes=1)(y)
        self.assertEqual(fx.shape, (5, 6, 7))
        self.assertEqual(fy.shape, (4, 5, 6, 7))

    def test_leaks(self):
        gc.collect()
        mx.synchronize()
        if mx.metal.is_available():
            mem_pre = mx.get_active_memory()
        else:
            mem_pre = 0

        def outer():
            d = {}

            def f(x):
                return d["x"]

            d["f"] = mx.vmap(f)
            d["x"] = mx.array([0] * 1000)

        for _ in range(5):
            outer()
            gc.collect()

        mx.synchronize()
        if mx.metal.is_available():
            mem_post = mx.get_active_memory()
        else:
            mem_post = 0

        self.assertEqual(mem_pre, mem_post)

    def test_vmap_flatten(self):
        def fun(x):
            return mx.flatten(x, 0, 1)

        x = mx.zeros((2, 3, 4))

        self.assertEqual(mx.vmap(fun)(x).shape, (2, 12))
        self.assertEqual(mx.vmap(fun, in_axes=(1,))(x).shape, (3, 8))
        self.assertEqual(mx.vmap(fun, in_axes=(2,))(x).shape, (4, 6))

    def test_vmap_conv(self):
        # vmap input only
        x = mx.random.uniform(shape=(2, 2, 5, 4))
        w = mx.random.uniform(shape=(8, 3, 4))

        expected = mx.stack([mx.conv1d(xi, w) for xi in x])
        out = mx.vmap(mx.conv1d, in_axes=(0, None))(x, w)
        self.assertTrue(mx.allclose(expected, out))

        x = mx.moveaxis(x, 0, 2)
        out = mx.vmap(mx.conv1d, in_axes=(2, None))(x, w)
        self.assertTrue(mx.allclose(expected, out))

        # vmap weights only
        x = mx.random.uniform(shape=(2, 5, 4))
        w = mx.random.uniform(shape=(3, 8, 3, 4))

        expected = mx.stack([mx.conv1d(x, wi) for wi in w])
        out = mx.vmap(mx.conv1d, in_axes=(None, 0))(x, w)
        self.assertTrue(mx.allclose(expected, out))

        w = mx.moveaxis(w, 0, 1)
        out = mx.vmap(mx.conv1d, in_axes=(None, 1))(x, w)
        self.assertTrue(mx.allclose(expected, out))

        # vmap weights and input
        x = mx.random.uniform(shape=(3, 2, 5, 4))
        w = mx.random.uniform(shape=(3, 8, 3, 4))

        expected = mx.stack([mx.conv1d(xi, wi) for xi, wi in zip(x, w)])
        out = mx.vmap(mx.conv1d, in_axes=(0, 0))(x, w)
        self.assertTrue(mx.allclose(expected, out))

        x = mx.random.uniform(shape=(2, 3, 5, 4))
        w = mx.random.uniform(shape=(8, 3, 4, 3))

        expected = mx.stack([mx.conv1d(x[:, i], w[..., i]) for i in range(3)])
        out = mx.vmap(mx.conv1d, in_axes=(1, 3))(x, w)
        self.assertTrue(mx.allclose(expected, out))

        # Test with groups
        x = mx.random.uniform(shape=(3, 2, 5, 8))
        w = mx.random.uniform(shape=(3, 2, 3, 4))

        def gconv(x, w):
            return mx.conv1d(x, w, groups=2)

        expected = mx.stack([gconv(xi, wi) for xi, wi in zip(x, w)])
        out = mx.vmap(gconv, in_axes=(0, 0))(x, w)
        self.assertTrue(mx.allclose(expected, out))

<<<<<<< HEAD
    def test_vmap_types(self):

        from typing import NamedTuple

        class Vector(tuple):
            pass

        class State(NamedTuple):
            a: mx.array
            b: mx.array

        def transform(x: State):
            return State(x.a + 10, x.b * 10)

        def transform_tuple(t):
            return (t[0] + 10, t[1] * 10)

        def transform_vector(t):
            return Vector([t[0] + 10, t[1] * 10])

        x = State(mx.array(1), mx.array(2))
        print(f"{transform(x)=}")

        vmap_transform = mx.vmap(transform)
        vmap_transform_tuple = mx.vmap(transform_tuple)
        vmap_transform_vector = mx.vmap(transform_vector)

        x_batch_tuple = (mx.array([1, 2, 3]), mx.array([4, 5, 6]))
        out1 = vmap_transform_tuple(x_batch_tuple)

        self.assertTrue(isinstance(out1, tuple))
        self.assertTrue(mx.array_equal(out1[0], mx.array([11, 12, 13])))
        self.assertTrue(mx.array_equal(out1[1], mx.array([40, 50, 60])))

        x_batch = State(mx.array([1, 2, 3]), mx.array([4, 5, 6]))
        out2 = vmap_transform(x_batch)
        self.assertTrue(isinstance(out2, State))
        self.assertTrue(mx.array_equal(out2.a, mx.array([11, 12, 13])))
        self.assertTrue(mx.array_equal(out2.b, mx.array([40, 50, 60])))

        x_batch_vector = Vector([mx.array([1, 2, 3]), mx.array([4, 5, 6])])
        out3 = vmap_transform_vector(x_batch_vector)
        self.assertTrue(isinstance(out3, Vector))
        self.assertTrue(mx.array_equal(out3[0], mx.array([11, 12, 13])))
        self.assertTrue(mx.array_equal(out3[1], mx.array([40, 50, 60])))

    def test_grad_id_pre_post_vmap(self):
        def fun(arrs):
            return arrs[0]

        arrs = [mx.array([1.0, 1.0])]
        init_id = id(arrs[0])
        mx.vmap(mx.grad(fun))(arrs)
        self.assertEqual(init_id, id(arrs[0]))
=======
    def test_vmap_masked_scatter(self):
        def scatter_fn(x, m, src):
            x[m] = src
            return x

        # Batched sources
        a = mx.array([[10, 20, 30, 40], [50, 60, 70, 80]])
        mask = mx.array([[False, True, True, True], [True, False, True, True]])
        src = mx.array([[1, 2, 3], [4, 5, 6]])

        expected = mx.array([[10, 1, 2, 3], [4, 60, 5, 6]])
        vmap_scatter = mx.vmap(scatter_fn, in_axes=(0, 0, 0))
        out = vmap_scatter(a, mask, src)
        self.assertTrue(mx.array_equal(expected, out))

        # Shared source across batch (matching mask populations)
        a = mx.array([[0, 0, 0], [5, 5, 5]])
        mask = mx.array([[True, False, True], [False, True, True]])
        src = mx.array([9, 8])

        expected = mx.array([[9, 0, 8], [5, 9, 8]])
        vmap_scatter = mx.vmap(scatter_fn, in_axes=(0, 0, None))
        out = vmap_scatter(a, mask, src)
        self.assertTrue(mx.array_equal(expected, out))

        # Shared destination with batched mask and sources
        a = mx.array([10, 20, 30, 40])
        mask = mx.array([[True, False, False, True], [False, True, True, False]])
        src = mx.array([[1, 2], [3, 4]])

        expected = mx.array([[1, 20, 30, 2], [10, 3, 4, 40]])
        vmap_scatter = mx.vmap(scatter_fn, in_axes=(None, 0, 0))
        out = vmap_scatter(a, mask, src)
        self.assertTrue(mx.array_equal(expected, out))

        # Shared mask across batch with batched sources
        a = mx.array([[0, 0, 0, 0], [10, 20, 30, 40]])
        mask = mx.array([True, False, True, False])
        src = mx.array([[7, 8], [9, 10]])

        expected = mx.array([[7, 0, 8, 0], [9, 20, 10, 40]])
        vmap_scatter = mx.vmap(scatter_fn, in_axes=(0, None, 0))
        out = vmap_scatter(a, mask, src)
        self.assertTrue(mx.array_equal(expected, out))

        # Uneven mask populations with scalar broadcast
        a = mx.array([[0.0, 0.0, 0.0, 0.0], [10.0, 20.0, 30.0, 40.0]])
        mask = mx.array([[True, False, True, True], [False, True, False, False]])
        shared_src = mx.array(1.5)

        expected = mx.array(
            [[1.5, 0.0, 1.5, 1.5], [10.0, 1.5, 30.0, 40.0]], dtype=a.dtype
        )
        vmap_scatter = mx.vmap(scatter_fn, in_axes=(0, 0, None))
        out = vmap_scatter(a, mask, shared_src)
        self.assertTrue(mx.array_equal(expected, out))

        # Shared src with identical masks must restart for each batch
        a = mx.array([[0, 0, 0, 0, 0], [10, 20, 30, 40, 50]])
        mask = mx.array(
            [[True, True, True, False, False], [True, True, True, False, False]]
        )
        src = mx.array([1, 2, 3, 4, 5])

        expected = mx.array([[1, 2, 3, 0, 0], [1, 2, 3, 40, 50]])
        vmap_scatter = mx.vmap(scatter_fn, in_axes=(0, 0, None))
        out = vmap_scatter(a, mask, src)
        self.assertTrue(mx.array_equal(expected, out))

        # Double vmap
        a = mx.zeros((8, 8, 8))
        mask = mx.random.normal((8, 8, 8)) > 0
        src = mx.random.normal((8, 8))
        expected = mx.stack(
            [
                mx.stack(
                    [scatter_fn(a[i, j] + 0, mask[i, j], src[i]) for j in range(8)]
                )
                for i in range(8)
            ]
        )
        double_scatter = mx.vmap(
            mx.vmap(scatter_fn, in_axes=(0, 0, None)), in_axes=(0, 0, 0)
        )
        out = double_scatter(a + 0, mask, src)
        self.assertTrue(mx.array_equal(expected, out))
>>>>>>> 2b95d0c2


if __name__ == "__main__":
    mlx_tests.MLXTestRunner()<|MERGE_RESOLUTION|>--- conflicted
+++ resolved
@@ -723,7 +723,6 @@
         out = mx.vmap(gconv, in_axes=(0, 0))(x, w)
         self.assertTrue(mx.allclose(expected, out))
 
-<<<<<<< HEAD
     def test_vmap_types(self):
 
         from typing import NamedTuple
@@ -778,7 +777,7 @@
         init_id = id(arrs[0])
         mx.vmap(mx.grad(fun))(arrs)
         self.assertEqual(init_id, id(arrs[0]))
-=======
+
     def test_vmap_masked_scatter(self):
         def scatter_fn(x, m, src):
             x[m] = src
@@ -865,7 +864,6 @@
         )
         out = double_scatter(a + 0, mask, src)
         self.assertTrue(mx.array_equal(expected, out))
->>>>>>> 2b95d0c2
 
 
 if __name__ == "__main__":
