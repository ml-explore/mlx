# Copyright © 2023 Apple Inc.

import math
import unittest
from itertools import permutations

import mlx.core as mx
import mlx_tests
import numpy as np


class TestOps(mlx_tests.MLXTestCase):
    def test_full_ones_zeros(self):
        x = mx.full(2, 3.0)
        self.assertEqual(x.shape, [2])
        self.assertEqual(x.tolist(), [3.0, 3.0])

        x = mx.full((2, 3), 2.0)
        self.assertEqual(x.dtype, mx.float32)
        self.assertEqual(x.shape, [2, 3])
        self.assertEqual(x.tolist(), [[2, 2, 2], [2, 2, 2]])

        x = mx.full([3, 2], mx.array([False, True]))
        self.assertEqual(x.dtype, mx.bool_)
        self.assertEqual(x.tolist(), [[False, True], [False, True], [False, True]])

        x = mx.full([3, 2], mx.array([2.0, 3.0]))
        self.assertEqual(x.tolist(), [[2, 3], [2, 3], [2, 3]])

        x = mx.zeros(2)
        self.assertEqual(x.shape, [2])
        self.assertEqual(x.tolist(), [0.0, 0.0])

        x = mx.ones(2)
        self.assertEqual(x.shape, [2])
        self.assertEqual(x.tolist(), [1.0, 1.0])

        for t in [mx.bool_, mx.int32, mx.float32]:
            x = mx.zeros([2, 2], t)
            self.assertEqual(x.dtype, t)
            self.assertTrue(mx.array_equal(x, mx.array([[0, 0], [0, 0]])))
            y = mx.zeros_like(x)
            self.assertEqual(y.dtype, t)
            self.assertTrue(mx.array_equal(y, x))

            x = mx.ones([2, 2], t)
            self.assertEqual(x.dtype, t)
            self.assertTrue(mx.array_equal(x, mx.array([[1, 1], [1, 1]])))
            y = mx.ones_like(x)
            self.assertEqual(y.dtype, t)
            self.assertTrue(mx.array_equal(y, x))

    def test_scalar_inputs(self):
        # Check combinations of python types
        a = mx.add(False, True)
        self.assertEqual(a.dtype, mx.bool_)
        self.assertEqual(a.item(), True)

        a = mx.add(1, 2)
        self.assertEqual(a.dtype, mx.int32)
        self.assertEqual(a.item(), 3)

        a = mx.add(1.0, 2.0)
        self.assertEqual(a.dtype, mx.float32)
        self.assertEqual(a.item(), 3.0)

        a = mx.add(True, 2)
        self.assertEqual(a.dtype, mx.int32)
        self.assertEqual(a.item(), 3)

        a = mx.add(True, 2.0)
        self.assertEqual(a.dtype, mx.float32)
        self.assertEqual(a.item(), 3.0)

        a = mx.add(1, 2.0)
        self.assertEqual(a.dtype, mx.float32)
        self.assertEqual(a.item(), 3.0)

        a = mx.add(2, True)
        self.assertEqual(a.dtype, mx.int32)
        self.assertEqual(a.item(), 3)

        a = mx.add(2.0, True)
        self.assertEqual(a.dtype, mx.float32)
        self.assertEqual(a.item(), 3.0)

        a = mx.add(2.0, 1)
        self.assertEqual(a.dtype, mx.float32)
        self.assertEqual(a.item(), 3.0)

        # Check comibinations with mlx arrays
        a = mx.add(mx.array(True), False)
        self.assertEqual(a.dtype, mx.bool_)
        self.assertEqual(a.item(), True)

        a = mx.add(mx.array(1), False)
        self.assertEqual(a.dtype, mx.int32)
        self.assertEqual(a.item(), 1.0)

        # Edge case: take the type of the scalar
        a = mx.add(mx.array(True), 1)
        self.assertEqual(a.dtype, mx.int32)
        self.assertEqual(a.item(), 2)

        a = mx.add(mx.array(1.0), 1)
        self.assertEqual(a.dtype, mx.float32)
        self.assertEqual(a.item(), 2.0)

        a = mx.add(1, mx.array(1.0))
        self.assertEqual(a.dtype, mx.float32)
        self.assertEqual(a.item(), 2.0)

        binary_ops = [
            "add",
            "subtract",
            "multiply",
            "divide",
            "remainder",
            "equal",
            "not_equal",
            "less",
            "greater",
            "less_equal",
            "greater_equal",
            "maximum",
            "minimum",
        ]

        for op in binary_ops:
            npop = getattr(np, op)
            mlxop = getattr(mx, op)

            # Avoid subtract from bool and divide by 0
            for x in [-1, 0, 1, -1.0, 1.0]:
                for y in [True, -1, 1, -1.0, 1.0]:
                    self.assertEqual(npop(x, y).item(), mlxop(x, y).item())

    def test_add(self):
        x = mx.array(1)
        y = mx.array(1)
        z = mx.add(x, y)
        self.assertEqual(z.item(), 2)

        x = mx.array(False, mx.bool_)
        z = x + 1
        self.assertEqual(z.dtype, mx.int32)
        self.assertEqual(z.item(), 1)
        z = 2 + x
        self.assertEqual(z.dtype, mx.int32)
        self.assertEqual(z.item(), 2)

        x = mx.array(1, mx.uint32)
        z = x + 3
        self.assertEqual(z.dtype, mx.uint32)
        self.assertEqual(z.item(), 4)

        z = 3 + x
        self.assertEqual(z.dtype, mx.uint32)
        self.assertEqual(z.item(), 4)

        z = x + 3.0
        self.assertEqual(z.dtype, mx.float32)
        self.assertEqual(z.item(), 4.0)

        z = 3.0 + x
        self.assertEqual(z.dtype, mx.float32)
        self.assertEqual(z.item(), 4.0)

        x = mx.array(1, mx.int64)
        z = x + 3
        self.assertEqual(z.dtype, mx.int64)
        self.assertEqual(z.item(), 4)
        z = 3 + x
        self.assertEqual(z.dtype, mx.int64)
        self.assertEqual(z.item(), 4)
        z = x + 3.0
        self.assertEqual(z.dtype, mx.float32)
        self.assertEqual(z.item(), 4.0)
        z = 3.0 + x
        self.assertEqual(z.dtype, mx.float32)
        self.assertEqual(z.item(), 4.0)

        x = mx.array(1, mx.float32)
        z = x + 3
        self.assertEqual(z.dtype, mx.float32)
        self.assertEqual(z.item(), 4)
        z = 3 + x
        self.assertEqual(z.dtype, mx.float32)
        self.assertEqual(z.item(), 4)

    def test_subtract(self):
        x = mx.array(4.0)
        y = mx.array(3.0)

        z = mx.subtract(x, y)
        self.assertEqual(z.dtype, mx.float32)
        self.assertEqual(z.item(), 1.0)

        z = x - 3.0
        self.assertEqual(z.dtype, mx.float32)
        self.assertEqual(z.item(), 1.0)

        z = 5.0 - x
        self.assertEqual(z.dtype, mx.float32)
        self.assertEqual(z.item(), 1.0)

    def test_multiply(self):
        x = mx.array(2.0)
        y = mx.array(3.0)

        z = mx.multiply(x, y)
        self.assertEqual(z.dtype, mx.float32)
        self.assertEqual(z.item(), 6.0)

        z = x * 3.0
        self.assertEqual(z.dtype, mx.float32)
        self.assertEqual(z.item(), 6.0)

        z = 3.0 * x
        self.assertEqual(z.dtype, mx.float32)
        self.assertEqual(z.item(), 6.0)

    def test_divide(self):
        x = mx.array(2.0)
        y = mx.array(4.0)

        z = mx.divide(x, y)
        self.assertEqual(z.dtype, mx.float32)
        self.assertEqual(z.item(), 0.5)

        z = x / 4.0
        self.assertEqual(z.dtype, mx.float32)
        self.assertEqual(z.item(), 0.5)

        z = 1.0 / x
        self.assertEqual(z.dtype, mx.float32)
        self.assertEqual(z.item(), 0.5)

        x = x.astype(mx.float16)
        z = x / 4.0
        self.assertEqual(z.dtype, mx.float16)

        x = x.astype(mx.float16)
        z = 4.0 / x
        self.assertEqual(z.dtype, mx.float16)

        x = mx.array(5)
        y = mx.array(2)
        z = x / y
        self.assertEqual(z.dtype, mx.float32)
        self.assertEqual(z.item(), 2.5)

        z = x // y
        self.assertEqual(z.dtype, mx.int32)
        self.assertEqual(z.item(), 2)

    def test_remainder(self):
        for dt in [mx.int32, mx.float32]:
            x = mx.array(2, dtype=dt)
            y = mx.array(4, dtype=dt)

            z1 = mx.remainder(x, y)
            z2 = mx.remainder(y, x)
            self.assertEqual(z1.dtype, dt)
            self.assertEqual(z1.item(), 2)
            self.assertEqual(z2.item(), 0)

            z = x % 4
            self.assertEqual(z.dtype, dt)
            self.assertEqual(z.item(), 2)

            z = 1 % x
            self.assertEqual(z.dtype, dt)
            self.assertEqual(z.item(), 1)

    def test_comparisons(self):
        a = mx.array([0.0, 1.0, 5.0])
        b = mx.array([-1.0, 2.0, 5.0])

        self.assertEqual(mx.less(a, b).tolist(), [False, True, False])
        self.assertEqual(mx.less_equal(a, b).tolist(), [False, True, True])
        self.assertEqual(mx.greater(a, b).tolist(), [True, False, False])
        self.assertEqual(mx.greater_equal(a, b).tolist(), [True, False, True])

        self.assertEqual(mx.less(a, 5).tolist(), [True, True, False])
        self.assertEqual(mx.less(5, a).tolist(), [False, False, False])
        self.assertEqual(mx.less_equal(5, a).tolist(), [False, False, True])
        self.assertEqual(mx.greater(a, 1).tolist(), [False, False, True])
        self.assertEqual(mx.greater_equal(a, 1).tolist(), [False, True, True])

        a = mx.array([0.0, 1.0, 5.0, -1.0])
        b = mx.array([0.0, 2.0, 5.0, 3.0])
        self.assertEqual(mx.equal(a, b).tolist(), [True, False, True, False])
        self.assertEqual(mx.not_equal(a, b).tolist(), [False, True, False, True])

    def test_array_equal(self):
        x = mx.array([1, 2, 3, 4])
        y = mx.array([1, 2, 3, 4])
        self.assertTrue(mx.array_equal(x, y))

        y = mx.array([1, 2, 4, 5])
        self.assertFalse(mx.array_equal(x, y))

        y = mx.array([1, 2, 3])
        self.assertFalse(mx.array_equal(x, y))

        # Can still be equal with different types
        y = mx.array([1.0, 2.0, 3.0, 4.0])
        self.assertTrue(mx.array_equal(x, y))

        x = mx.array([0.0, float("nan")])
        y = mx.array([0.0, float("nan")])
        self.assertFalse(mx.array_equal(x, y))
        self.assertTrue(mx.array_equal(x, y, equal_nan=True))

        for t in [mx.float32, mx.float16, mx.bfloat16, mx.complex64]:
            with self.subTest(type=t):
                x = mx.array([0.0, float("nan")]).astype(t)
                y = mx.array([0.0, float("nan")]).astype(t)
                self.assertFalse(mx.array_equal(x, y))
                self.assertTrue(mx.array_equal(x, y, equal_nan=True))

    def test_tri(self):
        for shape in [[4], [4, 4], [2, 10]]:
            for diag in [-1, 0, 1, -2]:
                self.assertEqualArray(
                    mx.tri(*shape, k=diag), mx.array(np.tri(*shape, k=diag))
                )

    def test_tril(self):
        mt = mx.random.normal((10, 10))
        nt = np.array(mt)
        for diag in [-1, 0, 1, -2]:
            self.assertEqualArray(mx.tril(mt, diag), mx.array(np.tril(nt, diag)))

        with self.assertRaises(Exception):
            mx.tril(mx.zeros((1)))

    def test_triu(self):
        mt = mx.random.normal((10, 10))
        nt = np.array(mt)
        for diag in [-1, 0, 1, -2]:
            self.assertEqualArray(mx.triu(mt, diag), mx.array(np.triu(nt, diag)))
        with self.assertRaises(Exception):
            mx.triu(mx.zeros((1)))

    def test_minimum(self):
        x = mx.array([0.0, -5, 10.0])
        y = mx.array([1.0, -7.0, 3.0])

        expected = [0, -7, 3]
        self.assertListEqual(mx.minimum(x, y).tolist(), expected)

    def test_maximum(self):
        x = mx.array([0.0, -5, 10.0])
        y = mx.array([1.0, -7.0, 3.0])

        expected = [1, -5, 10]
        self.assertListEqual(mx.maximum(x, y).tolist(), expected)

    def test_floor(self):
        x = mx.array([-22.03, 19.98, -27, 9, 0.0, -np.inf, np.inf])
        expected = [-23, 19, -27, 9, 0, -np.inf, np.inf]
        self.assertListEqual(mx.floor(x).tolist(), expected)

        with self.assertRaises(ValueError):
            mx.floor(mx.array([22 + 3j, 19 + 98j]))

    def test_ceil(self):
        x = mx.array([-22.03, 19.98, -27, 9, 0.0, -np.inf, np.inf])
        expected = [-22, 20, -27, 9, 0, -np.inf, np.inf]
        self.assertListEqual(mx.ceil(x).tolist(), expected)

        with self.assertRaises(ValueError):
            mx.ceil(mx.array([22 + 3j, 19 + 98j]))

    def test_round(self):
        # float
        x = mx.array(
            [0.5, -0.5, 1.5, -1.5, -22.03, 19.98, -27, 9, 0.0, -np.inf, np.inf]
        )
        expected = [1, -1, 2, -2, -22, 20, -27, 9, 0, -np.inf, np.inf]
        self.assertListEqual(mx.round(x).tolist(), expected)

        # complex
        y = mx.round(mx.array([22.2 + 3.6j, 19.5 + 98.2j]))
        self.assertListEqual(y.tolist(), [22 + 4j, 20 + 98j])

        # decimals
        y0 = mx.round(mx.array([15, 122], mx.int32), decimals=0)
        y1 = mx.round(mx.array([15, 122], mx.int32), decimals=-1)
        y2 = mx.round(mx.array([15, 122], mx.int32), decimals=-2)
        self.assertEqual(y0.dtype, mx.int32)
        self.assertEqual(y1.dtype, mx.int32)
        self.assertEqual(y2.dtype, mx.int32)
        self.assertListEqual(y0.tolist(), [15, 122])
        self.assertListEqual(y1.tolist(), [20, 120])
        self.assertListEqual(y2.tolist(), [0, 100])

        y1 = mx.round(mx.array([1.537, 1.471], mx.float32), decimals=1)
        y2 = mx.round(mx.array([1.537, 1.471], mx.float32), decimals=2)
        self.assertTrue(mx.allclose(y1, mx.array([1.5, 1.5])))
        self.assertTrue(mx.allclose(y2, mx.array([1.54, 1.47])))

    def test_transpose_noargs(self):
        x = mx.array([[0, 1, 1], [1, 0, 0]])

        expected = [
            [0, 1],
            [1, 0],
            [1, 0],
        ]

        self.assertListEqual(mx.transpose(x).tolist(), expected)

    def test_transpose_axis(self):
        x = mx.array(
            [
                [[0, 1, 2, 3], [4, 5, 6, 7], [8, 9, 10, 11]],
                [[12, 13, 14, 15], [16, 17, 18, 19], [20, 21, 22, 23]],
            ]
        )
        expected = [
            [[0, 4, 8], [1, 5, 9], [2, 6, 10], [3, 7, 11]],
            [[12, 16, 20], [13, 17, 21], [14, 18, 22], [15, 19, 23]],
        ]

        self.assertListEqual(mx.transpose(x, axes=(0, 2, 1)).tolist(), expected)

    def test_move_swap_axes(self):
        x = mx.zeros((2, 3, 4))
        self.assertEqual(mx.moveaxis(x, 0, 2).shape, [3, 4, 2])
        self.assertEqual(x.moveaxis(0, 2).shape, [3, 4, 2])
        self.assertEqual(mx.swapaxes(x, 0, 2).shape, [4, 3, 2])
        self.assertEqual(x.swapaxes(0, 2).shape, [4, 3, 2])

    def test_sum(self):
        x = mx.array(
            [
                [1, 2],
                [3, 3],
            ]
        )
        self.assertEqual(mx.sum(x).item(), 9)
        y = mx.sum(x, keepdims=True)
        self.assertEqual(y, mx.array(9))
        self.assertEqual(y.shape, [1, 1])

        self.assertEqual(mx.sum(x, axis=0).tolist(), [4, 5])
        self.assertEqual(mx.sum(x, axis=1).tolist(), [3, 6])

        x_npy = np.arange(3 * 5 * 4 * 7).astype(np.float32)
        x_npy = np.reshape(x_npy, (3, 5, 4, 7))
        x_mlx = mx.array(x_npy)

        for axis in (None, 0, 1, 2, 3, (0, 1), (2, 3), (1, 2, 3)):
            sum_npy = np.sum(x_npy, axis=axis)
            sum_mlx = np.asarray(mx.sum(x_mlx, axis=axis))
            self.assertListEqual(list(sum_npy.shape), list(sum_mlx.shape))
            self.assertTrue(np.all(sum_npy == sum_mlx))

        x_npy = np.array([1.0, 2.0, 3.0, 4.0]).astype(np.float32)
        x_mlx = mx.array(x_npy)

        y_npy = x_npy[0:4:2]
        y_npy = np.broadcast_to(y_npy, (2, 2))

        y_mlx = x_mlx[0:4:2]
        y_mlx = mx.broadcast_to(y_mlx, (2, 2))

        for axis in (None, 0, 1, (0, 1)):
            sum_npy = np.sum(y_npy, axis=axis)
            sum_mlx = np.asarray(mx.sum(y_mlx, axis=axis))
            self.assertListEqual(list(sum_npy.shape), list(sum_mlx.shape))
            self.assertTrue(np.all(sum_npy == sum_mlx))

    def test_prod(self):
        x = mx.array(
            [
                [1, 2],
                [3, 3],
            ]
        )
        self.assertEqual(mx.prod(x).item(), 18)
        y = mx.prod(x, keepdims=True)
        self.assertEqual(y, mx.array(18))
        self.assertEqual(y.shape, [1, 1])

        self.assertEqual(mx.prod(x, axis=0).tolist(), [3, 6])
        self.assertEqual(mx.prod(x, axis=1).tolist(), [2, 9])

    def test_min_and_max(self):
        x = mx.array(
            [
                [1, 2],
                [3, 4],
            ]
        )
        self.assertEqual(mx.min(x).item(), 1)
        self.assertEqual(mx.max(x).item(), 4)
        y = mx.min(x, keepdims=True)
        self.assertEqual(y.shape, [1, 1])
        self.assertEqual(y, mx.array(1))

        y = mx.max(x, keepdims=True)
        self.assertEqual(y.shape, [1, 1])
        self.assertEqual(y, mx.array(4))

        self.assertEqual(mx.min(x, axis=0).tolist(), [1, 2])
        self.assertEqual(mx.min(x, axis=1).tolist(), [1, 3])
        self.assertEqual(mx.max(x, axis=0).tolist(), [3, 4])
        self.assertEqual(mx.max(x, axis=1).tolist(), [2, 4])

    def test_argmin_argmax(self):
        data = np.random.rand(10, 12, 13)
        x = mx.array(data)
        for op in ["argmin", "argmax"]:
            for axis in range(3):
                for kd in [True, False]:
                    a = getattr(mx, op)(x, axis, kd)
                    b = getattr(np, op)(data, axis, keepdims=kd)
                    self.assertEqual(a.tolist(), b.tolist())

        for op in ["argmin", "argmax"]:
            a = getattr(mx, op)(x, keepdims=True)
            b = getattr(np, op)(data, keepdims=True)
            self.assertEqual(a.tolist(), b.tolist())
            a = getattr(mx, op)(x)
            b = getattr(np, op)(data)
            self.assertEqual(a.item(), b)

    def test_broadcast(self):
        a_npy = np.reshape(np.arange(200), (10, 20))
        a_mlx = mx.array(a_npy)

        b_npy = np.broadcast_to(a_npy, (30, 10, 20))
        b_mlx = mx.broadcast_to(a_mlx, (30, 10, 20))
        self.assertListEqual(list(b_npy.shape), list(b_mlx.shape))
        self.assertTrue(np.array_equal(b_npy, b_mlx))

        b_npy = np.broadcast_to(a_npy, (1, 10, 20))
        b_mlx = mx.broadcast_to(a_mlx, (1, 10, 20))
        self.assertListEqual(list(b_npy.shape), list(b_mlx.shape))
        self.assertTrue(np.array_equal(b_npy, b_mlx))

        b_npy = np.broadcast_to(1, (10, 20))
        b_mlx = mx.broadcast_to(1, (10, 20))
        self.assertListEqual(list(b_npy.shape), list(b_mlx.shape))
        self.assertTrue(np.array_equal(b_npy, b_mlx))

    def test_logsumexp(self):
        x = mx.array(
            [
                [1.0, 2.0],
                [3.0, 4.0],
            ]
        )
        xnp = np.array(x.tolist(), dtype=np.float32)
        expected = np.log(np.sum(np.exp(xnp)))
        self.assertTrue(math.isclose(mx.logsumexp(x).item(), expected.item()))

    def test_mean(self):
        x = mx.array(
            [
                [1, 2],
                [3, 4],
            ]
        )
        self.assertEqual(mx.mean(x).item(), 2.5)
        y = mx.mean(x, keepdims=True)
        self.assertEqual(y, mx.array(2.5))
        self.assertEqual(y.shape, [1, 1])

        self.assertEqual(mx.mean(x, axis=0).tolist(), [2, 3])
        self.assertEqual(mx.mean(x, axis=1).tolist(), [1.5, 3.5])

    def test_var(self):
        x = mx.array(
            [
                [1, 2],
                [3, 4],
            ]
        )
        self.assertEqual(mx.var(x).item(), 1.25)
        y = mx.var(x, keepdims=True)
        self.assertEqual(y, mx.array(1.25))
        self.assertEqual(y.shape, [1, 1])

        self.assertEqual(mx.var(x, axis=0).tolist(), [1.0, 1.0])
        self.assertEqual(mx.var(x, axis=1).tolist(), [0.25, 0.25])

    def test_abs(self):
        a = mx.array([-1.0, 1.0, -2.0, 3.0])
        result = mx.abs(a)
        expected = np.abs(a, dtype=np.float32)
        self.assertTrue(np.allclose(result, expected))

    def test_negative(self):
        a = mx.array([-1.0, 1.0, -2.0, 3.0])
        result = mx.negative(a)
        expected = np.negative(a, dtype=np.float32)
        self.assertTrue(np.allclose(result, expected))

    def test_sign(self):
        a = mx.array([-1.0, 1.0, 0.0, -2.0, 3.0])
        result = mx.sign(a)
        expected = np.sign(a, dtype=np.float32)
        self.assertTrue(np.allclose(result, expected))

    def test_logical_not(self):
        a = mx.array([-1.0, 1.0, 0.0, 1.0, -2.0, 3.0])
        result = mx.logical_not(a)
        expected = np.logical_not(a)
        self.assertTrue(np.array_equal(result, expected))

    def test_square(self):
        a = mx.array([0.1, 0.5, 1.0, 10.0])
        result = mx.square(a)
        expected = np.square(a, dtype=np.float32)

        self.assertTrue(np.allclose(result, expected))

    def test_sqrt(self):
        a = mx.array([0.1, 0.5, 1.0, 10.0])
        result = mx.sqrt(a)
        expected = np.sqrt(a, dtype=np.float32)
        self.assertTrue(np.allclose(result, expected))

    def test_rsqrt(self):
        a = mx.array([0.1, 0.5, 1.0, 10.0])
        result = mx.rsqrt(a)
        expected = 1.0 / np.sqrt(a, dtype=np.float32)
        self.assertTrue(np.allclose(result, expected))

    def test_reciprocal(self):
        a = mx.array([0.1, 0.5, 1.0, 2.0])
        result = mx.reciprocal(a)
        expected = np.reciprocal(a, dtype=np.float32)
        self.assertTrue(np.allclose(result, expected))

    def test_logaddexp(self):
        a = mx.array([0, 1, 2, 9.0])
        b = mx.array([1, 0, 4, 2.5])

        result = mx.logaddexp(a, b)
        expected = np.logaddexp(a, b, dtype=np.float32)

        self.assertTrue(np.allclose(result, expected))

    def test_log(self):
        a = mx.array([1, 0.5, 10, 100])
        result = mx.log(a)
        expected = np.log(a, dtype=np.float32)

        self.assertTrue(np.allclose(result, expected))

    def test_log2(self):
        a = mx.array([0.5, 1, 2, 10, 16])
        result = mx.log2(a)
        expected = np.log2(a, dtype=np.float32)

        self.assertTrue(np.allclose(result, expected))

    def test_log10(self):
        a = mx.array([0.1, 1, 10, 20, 100])
        result = mx.log10(a)
        expected = np.log10(a, dtype=np.float32)

        self.assertTrue(np.allclose(result, expected))

    def test_exp(self):
        a = mx.array([0, 0.5, -0.5, 5])
        result = mx.exp(a)
        expected = np.exp(a, dtype=np.float32)

        self.assertTrue(np.allclose(result, expected))

    def test_erf(self):
        inputs = [-5, 0.0, 0.5, 1.0, 2.0, 10.0]
        x = mx.array(inputs)
        expected = np.array([math.erf(i) for i in inputs])
        self.assertTrue(np.allclose(mx.erf(x), expected))

    def test_erfinv(self):
        inputs = [-5.0, -1.0, 0.5, 0.0, 0.5, 1.0, 5.0]
        x = mx.array(inputs)
        # Output of:
        # scipy.special.erfinv([-5.0, -1.0, 0.5, 0.0, 0.5, 1.0, 5.0])
        expected = np.array(
            [
                float("nan"),
                -float("inf"),
                0.47693628,
                0.0,
                0.47693628,
                float("inf"),
                float("nan"),
            ]
        ).astype(np.float32)
        self.assertTrue(np.allclose(mx.erfinv(x), expected, equal_nan=True))

    def test_sin(self):
        a = mx.array(
            [0, math.pi / 4, math.pi / 2, math.pi, 3 * math.pi / 4, 2 * math.pi]
        )
        result = mx.sin(a)
        expected = np.sin(a, dtype=np.float32)

        self.assertTrue(np.allclose(result, expected))

    def test_cos(self):
        a = mx.array(
            [0, math.pi / 4, math.pi / 2, math.pi, 3 * math.pi / 4, 2 * math.pi]
        )
        result = mx.cos(a)
        expected = np.cos(a, dtype=np.float32)

        self.assertTrue(np.allclose(result, expected))

    def test_log1p(self):
        a = mx.array([1, 0.5, 10, 100])
        result = mx.log1p(a)
        expected = np.log1p(a, dtype=np.float32)

        self.assertTrue(np.allclose(result, expected))

    def test_sigmoid(self):
        a = mx.array([0.0, 1.0, -1.0, 5.0, -5.0])
        result = mx.sigmoid(a)
        expected = 1 / (1 + np.exp(-a, dtype=np.float32))
        self.assertTrue(np.allclose(result, expected))

    def test_allclose(self):
        a = mx.array(1.0)
        b = mx.array(1.0)

        self.assertTrue(mx.allclose(a, b).item())

        b = mx.array(1.1)
        self.assertFalse(mx.allclose(a, b).item())
        self.assertTrue(mx.allclose(a, b, 0.1).item())
        self.assertFalse(mx.allclose(a, b, 0.01).item())
        self.assertTrue(mx.allclose(a, b, 0.01, 0.1).item())

    def test_all(self):
        a = mx.array([[True, False], [True, True]])

        self.assertFalse(mx.all(a).item())
        self.assertEqual(mx.all(a, keepdims=True).shape, [1, 1])
        self.assertFalse(mx.all(a, axis=[0, 1]).item())
        self.assertEqual(mx.all(a, axis=[0]).tolist(), [True, False])
        self.assertEqual(mx.all(a, axis=[1]).tolist(), [False, True])
        self.assertEqual(mx.all(a, axis=0).tolist(), [True, False])
        self.assertEqual(mx.all(a, axis=1).tolist(), [False, True])

    def test_any(self):
        a = mx.array([[True, False], [False, False]])

        self.assertTrue(mx.any(a).item())
        self.assertEqual(mx.any(a, keepdims=True).shape, [1, 1])
        self.assertTrue(mx.any(a, axis=[0, 1]).item())
        self.assertEqual(mx.any(a, axis=[0]).tolist(), [True, False])
        self.assertEqual(mx.any(a, axis=[1]).tolist(), [True, False])
        self.assertEqual(mx.any(a, axis=0).tolist(), [True, False])
        self.assertEqual(mx.any(a, axis=1).tolist(), [True, False])

    def test_stop_gradient(self):
        def func(x):
            return mx.sum(2 * x + mx.stop_gradient(3 * x))

        x = mx.array([0.0, 0.1, -3])
        expected = [2, 2, 2]

        self.assertListEqual(mx.grad(func)(x).tolist(), expected)

    def test_take(self):
        # Shape: 4 x 3 x 2
        l = [
            [[1, 3], [-2, -2], [-3, -2]],
            [[2, 4], [-3, 2], [-4, -2]],
            [[2, 3], [2, 4], [2, 1]],
            [[1, -5], [3, -1], [2, 3]],
        ]

        a = mx.array(l)
        a_npy = np.array(l)

        indices = [0, -1]
        flatten_take = mx.take(a, mx.array(indices)).tolist()
        flatten_take_expected = np.take(a_npy, np.array(indices)).tolist()
        self.assertListEqual(flatten_take, flatten_take_expected)

        indices = [-1, 2, 0]
        axis_take = mx.take(a, mx.array(indices), axis=0).tolist()
        axis_take_expected = np.take(a_npy, np.array(indices), axis=0).tolist()
        self.assertListEqual(axis_take, axis_take_expected)

        indices = [0, 0, -2]
        axis_take = mx.take(a, mx.array(indices), axis=1).tolist()
        axis_take_expected = np.take(a_npy, np.array(indices), axis=1).tolist()
        self.assertListEqual(axis_take, axis_take_expected)

        indices = [0, -1, -1]
        axis_take = mx.take(a, mx.array(indices), axis=-1).tolist()
        axis_take_expected = np.take(a_npy, np.array(indices), axis=-1).tolist()
        self.assertListEqual(axis_take, axis_take_expected)

        a_npy = np.arange(8 * 8 * 8, dtype=np.int32)
        a_npy = a_npy.reshape((8, 8, 8))
        idx_npy = np.arange(6, dtype=np.uint32)
        idx_npy = idx_npy.reshape((2, 3))
        a_mlx = mx.array(a_npy)
        idx_mlx = mx.array(idx_npy)

        a_npy_taken = np.take(a_npy, idx_npy)
        a_mlx_taken = mx.take(a_mlx, idx_mlx)
        self.assertListEqual(list(a_npy_taken.shape), a_mlx_taken.shape)
        self.assertListEqual(a_npy_taken.tolist(), a_mlx_taken.tolist())

        a_npy_taken = np.take(a_npy, idx_npy, axis=0)
        a_mlx_taken = mx.take(a_mlx, idx_mlx, axis=0)
        self.assertListEqual(list(a_npy_taken.shape), a_mlx_taken.shape)
        self.assertListEqual(a_npy_taken.tolist(), a_mlx_taken.tolist())

        a_npy_taken = np.take(a_npy, idx_npy, axis=1)
        a_mlx_taken = mx.take(a_mlx, idx_mlx, axis=1)
        self.assertListEqual(list(a_npy_taken.shape), a_mlx_taken.shape)
        self.assertListEqual(a_npy_taken.tolist(), a_mlx_taken.tolist())

        a_npy_taken = np.take(a_npy, idx_npy, axis=2)
        a_mlx_taken = mx.take(a_mlx, idx_mlx, axis=2)
        self.assertListEqual(list(a_npy_taken.shape), a_mlx_taken.shape)
        self.assertListEqual(a_npy_taken.tolist(), a_mlx_taken.tolist())

    def test_take_along_axis(self):
        a_np = np.arange(8).reshape(2, 2, 2)
        a_mlx = mx.array(a_np)
        idx_np = np.array([1, 0, 0, 1, 1, 0, 0, 0, 0, 1, 1, 0])
        idx_mlx = mx.array(idx_np)

        for ax in [None, 0, 1, 2]:
            if ax == None:
                shape = [-1]
            else:
                shape = [2] * 3
                shape[ax] = 3
            out_np = np.take_along_axis(a_np, idx_np.reshape(shape), axis=ax)
            out_mlx = mx.take_along_axis(a_mlx, mx.reshape(idx_mlx, shape), axis=ax)
            self.assertTrue(np.array_equal(out_np, np.array(out_mlx)))

    def test_split(self):
        a = mx.array([1, 2, 3])
        splits = mx.split(a, 3)
        for e, x in enumerate(splits):
            self.assertEqual(x.item(), e + 1)

        a = mx.array([[1, 2], [3, 4], [5, 6]])
        x, y, z = mx.split(a, 3, axis=0)
        self.assertEqual(x.tolist(), [[1, 2]])
        self.assertEqual(y.tolist(), [[3, 4]])
        self.assertEqual(z.tolist(), [[5, 6]])

        a = mx.arange(8)
        x, y, z = mx.split(a, [1, 5])
        self.assertEqual(x.tolist(), [0])
        self.assertEqual(y.tolist(), [1, 2, 3, 4])
        self.assertEqual(z.tolist(), [5, 6, 7])

    def test_arange_overload_dispatch(self):
        a = mx.arange(5)
        expected = [0, 1, 2, 3, 4]
        self.assertListEqual(a.tolist(), expected)

        a = mx.arange(1, 5)
        expected = [1, 2, 3, 4]
        self.assertListEqual(a.tolist(), expected)

        a = mx.arange(-3, step=-1)
        expected = [0, -1, -2]
        self.assertListEqual(a.tolist(), expected)

        a = mx.arange(stop=2, step=0.5)
        expected = [0, 0.5, 1.0, 1.5]
        self.assertListEqual(a.tolist(), expected)

        with self.assertRaises(TypeError):
            mx.arange(start=1, step=2)

        a = mx.arange(stop=3)
        expected = [0, 1, 2]
        self.assertListEqual(a.tolist(), expected)

    def test_arange_inferred_dtype(self):
        a = mx.arange(5)
        self.assertEqual(a.dtype, mx.int32)

        a = mx.arange(5.0)
        self.assertEqual(a.dtype, mx.float32)

        a = mx.arange(1, 3.0)
        self.assertEqual(a.dtype, mx.float32)

        a = mx.arange(1, 3, dtype=mx.float32)
        self.assertEqual(a.dtype, mx.float32)

        a = mx.arange(1, 5, 1)
        self.assertEqual(a.dtype, mx.int32)

        a = mx.arange(1.0, 5, 1)
        self.assertEqual(a.dtype, mx.float32)

        a = mx.arange(1, 5.0, 1)
        self.assertEqual(a.dtype, mx.float32)

        a = mx.arange(1, 5, 1.0)
        self.assertEqual(a.dtype, mx.float32)

        a = mx.arange(1.0, 3.0, 0.2, dtype=mx.int32)
        self.assertEqual(a.dtype, mx.int32)

    def test_arange_corner_cases_cast(self):
        a = mx.arange(0, 3, 0.2, dtype=mx.int32)
        expected = [0] * 15
        self.assertListEqual(a.tolist(), expected)
        self.assertEqual(a.dtype, mx.int32)

        a = mx.arange(-1, -4, -0.9, dtype=mx.int32)
        expected = [-1] * 4
        self.assertListEqual(a.tolist(), expected)
        self.assertEqual(a.dtype, mx.int32)

        a = mx.arange(-1, -20, -1.2, dtype=mx.int32)
        expected = [
            -1,
            -2,
            -3,
            -4,
            -5,
            -6,
            -7,
            -8,
            -9,
            -10,
            -11,
            -12,
            -13,
            -14,
            -15,
            -16,
        ]
        self.assertListEqual(a.tolist(), expected)
        self.assertEqual(a.dtype, mx.int32)

    def test_unary_ops(self):
        def test_ops(npop, mlxop, x, y, atol):
            r_np = npop(x)
            r_mlx = mlxop(y)
            mx.eval(r_mlx)

            self.assertTrue(np.allclose(r_np, r_mlx, atol=atol))

        x = np.random.rand(18, 28, 38)
        for op in ["abs", "exp", "log", "square", "sqrt"]:
            with self.subTest(op=op):
                float_dtypes = [("float16", 1e-3), ("float32", 1e-6)]

                for dtype, atol in float_dtypes:
                    with self.subTest(dtype=dtype):
                        x_ = x.astype(getattr(np, dtype))
                        y_ = mx.array(x_)
                        test_ops(getattr(np, op), getattr(mx, op), x_, y_, atol)

    def test_trig_ops(self):
        def test_ops(npop, mlxop, x, y, atol):
            r_np = npop(x)
            r_mlx = mlxop(y)
            mx.eval(r_mlx)

            self.assertTrue(np.allclose(r_np, r_mlx, atol=atol))

        x = np.random.rand(9, 12, 18)
        xi = np.random.rand(9, 12, 18)
        base_ops = ["sin", "cos", "tan"]
        hyperbolic_ops = ["sinh", "cosh", "tanh"]
        all_fwd_ops = base_ops + hyperbolic_ops

        for op in all_fwd_ops:
            with self.subTest(op=op):
                float_dtypes = [("float16", 1e-3), ("float32", 1e-6)]

                for dtype, atol in float_dtypes:
                    with self.subTest(dtype=dtype):
                        x_ = x.astype(getattr(np, dtype))
                        y_ = mx.array(x_)
                        test_ops(getattr(np, op), getattr(mx, op), x_, y_, atol)

            with self.subTest(op=op):
                float_dtypes = [("complex64", 1e-5)]

                for dtype, atol in float_dtypes:
                    with self.subTest(dtype=dtype):
                        x_ = x + 1.0j * xi
                        x_ = x_.astype(getattr(np, dtype))
                        y_ = mx.array(x_)
                        test_ops(getattr(np, op), getattr(mx, op), x_, y_, atol)

            with self.subTest(op="arc" + op):
                float_dtypes = [("float16", 1e-3), ("float32", 1e-6)]
                op_inv = "arc" + op

                for dtype, atol in float_dtypes:
                    with self.subTest(dtype=dtype):
                        np_op_fwd = getattr(np, op)
                        x_ = np_op_fwd(x).astype(getattr(np, dtype))
                        y_ = mx.array(x_)
                        test_ops(getattr(np, op_inv), getattr(mx, op_inv), x_, y_, atol)

        # Test grads
        np_vjp_funcs = {
            "sin": lambda primal, cotan: cotan * np.cos(primal),
            "cos": lambda primal, cotan: -cotan * np.sin(primal),
            "tan": lambda primal, cotan: cotan / (np.cos(primal) ** 2),
            "sinh": lambda primal, cotan: cotan * np.cosh(primal),
            "cosh": lambda primal, cotan: cotan * np.sinh(primal),
            "tanh": lambda primal, cotan: cotan / (np.cosh(primal) ** 2),
            "arcsin": lambda primal, cotan: cotan / np.sqrt(1.0 - primal**2),
            "arccos": lambda primal, cotan: -cotan / np.sqrt(1.0 - primal**2),
            "arctan": lambda primal, cotan: cotan / (1.0 + primal**2),
            "arcsinh": lambda primal, cotan: cotan / np.sqrt(primal**2 + 1),
            "arccosh": lambda primal, cotan: cotan / np.sqrt(primal**2 - 1),
            "arctanh": lambda primal, cotan: cotan / (1.0 - primal**2),
        }
        with self.subTest(name="grads"):
            for op in all_fwd_ops:
                with self.subTest(op=op):
                    primal_np = xi.astype(np.float32)
                    primal_mx = mx.array(primal_np)
                    x_ = x.astype(np.float32)
                    y_ = mx.array(x_)
                    op_ = op
                    atol_ = 1e-5

                    np_vjp = lambda x: np_vjp_funcs[op_](primal_np, x)
                    mx_vjp = lambda x: mx.vjp(getattr(mx, op_), [primal_mx], [x])[1][0]
                    test_ops(np_vjp, mx_vjp, x_, y_, atol_)

                with self.subTest(op="arc" + op):
                    np_op_fwd = getattr(np, op)
                    primal_np = np_op_fwd(xi).astype(np.float32)

                    # To avoid divide by zero error
                    if op == "cosh":
                        primal_np[np.isclose(primal_np, 1.0)] += 1e-3
                    elif op == "cos":
                        primal_np[np.isclose(primal_np, 1.0)] -= 1e-3

                    primal_mx = mx.array(primal_np)
                    x_ = x.astype(np.float32)
                    y_ = mx.array(x_)
                    op_ = "arc" + op
                    atol_ = 1e-5

                    np_vjp = lambda x: np_vjp_funcs[op_](primal_np, x)
                    mx_vjp = lambda x: mx.vjp(getattr(mx, op_), [primal_mx], [x])[1][0]
                    test_ops(np_vjp, mx_vjp, x_, y_, atol_)

    def test_binary_ops(self):
        def test_ops(npop, mlxop, x1, x2, y1, y2, atol):
            r_np = npop(x1, x2)
            r_mlx = mlxop(y1, y2)
            mx.eval(r_mlx)
            self.assertTrue(np.allclose(r_np, r_mlx, atol=atol))

            r_np = npop(x1[:1], x2)
            r_mlx = mlxop(y1[:1], y2)
            mx.eval(r_mlx)
            self.assertTrue(np.allclose(r_np, r_mlx, atol=atol))

            r_np = npop(x1[:, :1], x2)
            r_mlx = mlxop(y1[:, :1], y2)
            mx.eval(r_mlx)
            self.assertTrue(np.allclose(r_np, r_mlx, atol=atol))

            r_np = npop(x1[:, :, :1], x2)
            r_mlx = mlxop(y1[:, :, :1], y2)
            mx.eval(r_mlx)
            self.assertTrue(np.allclose(r_np, r_mlx, atol=atol))

        x1 = np.maximum(np.random.rand(18, 28, 38), 0.1)
        x2 = np.maximum(np.random.rand(18, 28, 38), 0.1)
        y1 = mx.array(x1)
        y2 = mx.array(x2)
        mx.eval(y1, y2)
        for op in [
            "add",
            "subtract",
            "multiply",
            "divide",
            "maximum",
            "minimum",
            "power",
        ]:
            with self.subTest(op=op):
                int_dtypes = [
                    "int8",
                    "int16",
                    "int32",
                    "int64",
                    "uint8",
                    "uint16",
                    "uint32",
                    "uint64",
                ]

                float_dtypes = ["float16", "float32"]

                dtypes = (
                    float_dtypes
                    if op in ("divide", "power")
                    else (int_dtypes + float_dtypes)
                )
                for dtype in dtypes:
                    atol = 1e-3 if dtype == "float16" else 1e-6
                    with self.subTest(dtype=dtype):
                        x1_ = x1.astype(getattr(np, dtype))
                        x2_ = x2.astype(getattr(np, dtype))
                        y1_ = mx.array(x1_)
                        y2_ = mx.array(x2_)
                        test_ops(
                            getattr(np, op), getattr(mx, op), x1_, x2_, y1_, y2_, atol
                        )

    def test_irregular_binary_ops(self):
        # Check transposed binary ops
        dims = [2, 3, 4, 5]
        size = 3
        trial_mul = 2
        np.random.seed(0)
        for d in dims:
            anp = np.random.randint(-20, 20, (size**d,)).reshape([size] * d)
            bnp = np.random.randint(-20, 20, (size**d,)).reshape([size] * d)
            for _ in range(trial_mul * d):
                amlx = mx.array(anp)
                bmlx = mx.array(bnp)
                a_t = np.random.permutation(d).tolist()
                b_t = np.random.permutation(d).tolist()
                outnp = np.add(anp.transpose(a_t), bnp.transpose(b_t))
                outmlx = mx.add(mx.transpose(amlx, a_t), mx.transpose(bmlx, b_t))
                self.assertTrue(np.array_equal(outnp, outmlx))

        # Check broadcast binary ops
        for d in dims:
            anp = np.random.randint(-20, 20, (size**d,)).reshape([size] * d)
            for n_bsx in range(d):
                bnp = np.random.randint(-20, 20, (size**n_bsx,)).reshape(
                    [size] * n_bsx
                )
                for _ in range(trial_mul * d):
                    amlx = mx.array(anp)
                    bmlx = mx.array(bnp)
                    b_shape = [1] * (d - n_bsx) + [size] * n_bsx
                    np.random.shuffle(b_shape)
                    outnp = np.add(anp, bnp.reshape(b_shape))
                    outmlx = mx.add(amlx, mx.reshape(bmlx, b_shape))
                    self.assertTrue(np.array_equal(outnp, outmlx))

        # Check strided binary ops
        for d in dims:
            a = np.random.randint(-20, 20, (10,) * d)
            b = np.random.randint(-20, 20, (10,) * d)
            a_ = mx.array(a)
            b_ = mx.array(b)
            for t in permutations(range(d)):
                for s in range(d):
                    idx = tuple(
                        [slice(None)] * s
                        + [slice(None, None, 2)]
                        + [slice(None)] * (d - s - 1)
                    )
                    c = a.transpose(t)[idx] + b[idx]
                    c_ = mx.transpose(a_, t)[idx] + b_[idx]
                    self.assertTrue(np.array_equal(c, c_))

    def test_softmax(self):
        cases = [(np.float32, 1e-6), (np.float16, 1e-3)]

        for dtype, atol in cases:
            a_npy = np.random.randn(16, 8, 32).astype(dtype)
            a_mlx = mx.array(a_npy)

            def np_softmax(x, axis):
                ex = np.exp(x - np.max(x, axis=axis, keepdims=True))
                return ex / np.sum(ex, axis=axis, keepdims=True)

            for axes in (None, 0, 1, 2, (0, 1), (1, 2), (0, 2), (0, 1, 2)):
                b_npy = np_softmax(a_npy, axes)
                b_mlx = mx.softmax(a_mlx, axes)
                self.assertTrue(np.allclose(b_npy, b_mlx, atol=atol))

        for s in [100, 2049, 4097, 8193]:
            a = np.full(s, -np.inf)
            a[-1] = 0.0
            a = mx.softmax(mx.array(a))
            self.assertFalse(np.any(np.isnan(a)))
            self.assertTrue((a[:-1] < 1e-9).all())
            self.assertEqual(a[-1], 1)

    def test_concatenate(self):
        a_npy = np.random.randn(32, 32, 32)
        b_npy = np.random.randn(32, 32, 32)
        a_mlx = mx.array(a_npy)
        b_mlx = mx.array(b_npy)

        for axis in (None, 0, 1, 2):
            for p in permutations([0, 1, 2]):
                c_npy = np.concatenate([a_npy, np.transpose(b_npy, p)], axis=axis)
                c_mlx = mx.concatenate([a_mlx, mx.transpose(b_mlx, p)], axis=axis)
                self.assertEqual(list(c_npy.shape), list(c_mlx.shape))
                self.assertTrue(np.allclose(c_npy, c_mlx, atol=1e-6))

    def test_pad(self):
        pad_width_and_values = [
            ([(1, 1), (1, 1), (1, 1)], 0),
            ([(1, 1), (1, 1), (1, 1)], 5),
            ([(3, 0), (0, 2), (5, 7)], 0),
            ([(3, 0), (0, 2), (5, 7)], -7),
            ([(0, 0), (0, 0), (0, 0)], 0),
        ]

        for pw, v in pad_width_and_values:
            with self.subTest(pad_width=pw, value=v):
                a_npy = np.random.randn(16, 16, 16).astype(np.float32)
                a_mlx = mx.array(a_npy)

                b_npy = np.pad(a_npy, pw, constant_values=v)
                b_mlx = mx.pad(a_mlx, pw, constant_values=v)

                self.assertEqual(list(b_npy.shape), list(b_mlx.shape))
                self.assertTrue(np.allclose(b_npy, b_mlx, atol=1e-6))

        a = mx.zeros((1, 1, 1))
        self.assertEqual(mx.pad(a, 1).shape, [3, 3, 3])
        self.assertEqual(mx.pad(a, (1,)).shape, [3, 3, 3])
        self.assertEqual(mx.pad(a, [1]).shape, [3, 3, 3])
        self.assertEqual(mx.pad(a, (1, 2)).shape, [4, 4, 4])
        self.assertEqual(mx.pad(a, [(1, 2)]).shape, [4, 4, 4])
        self.assertEqual(mx.pad(a, ((1, 2),)).shape, [4, 4, 4])
        self.assertEqual(mx.pad(a, ((1, 2), (2, 1), (2, 2))).shape, [4, 4, 5])

        # Test grads
        a_fwd = mx.array(np.random.rand(16, 16).astype(np.float32))
        a_bwd = mx.ones((22, 22))
        f = lambda x: mx.pad(x, ((4, 2), (2, 4)))

        _, df = mx.vjp(f, [a_fwd], [a_bwd])
        self.assertTrue(mx.allclose(a_bwd[4:-2, 2:-4], df[0]).item())

    def test_where(self):
        a = mx.array([[1, 2], [3, 4]])
        out = mx.where(True, a, 1)
        out_np = np.where(True, a, 1)
        self.assertTrue(np.array_equal(out, out_np))

        out = mx.where(True, 1, a)
        out_np = np.where(True, 1, a)
        self.assertTrue(np.array_equal(out, out_np))

        condition = mx.array([[True, False], [False, True]])
        b = mx.array([5, 6])
        out = mx.where(condition, a, b)
        out_np = np.where(condition, a, b)
        self.assertTrue(np.array_equal(out, out_np))

    def test_as_strided(self):
        x_npy = np.random.randn(128).astype(np.float32)
        x_mlx = mx.array(x_npy)

        shapes = [(10, 10), (5, 5), (2, 20), (10,)]
        strides = [(3, 3), (7, 1), (1, 5), (4,)]
        for shape, stride in zip(shapes, strides):
            for offset in [0, 1, 3]:
                y_npy = np.lib.stride_tricks.as_strided(
                    x_npy[offset:], shape, np.multiply(stride, 4)
                )
                y_mlx = mx.as_strided(x_mlx, shape, stride, offset)
                self.assertTrue(np.array_equal(y_npy, y_mlx))

    def test_scans(self):
        a_npy = np.random.randn(32, 32, 32).astype(np.float32)
        a_mlx = mx.array(a_npy)

        for op in ["cumsum", "cumprod"]:
            npop = getattr(np, op)
            mxop = getattr(mx, op)
            for axis in (None, 0, 1, 2):
                c_npy = npop(a_npy, axis=axis)
                c_mlx = mxop(a_mlx, axis=axis)
                self.assertTrue(np.allclose(c_npy, c_mlx, rtol=1e-4, atol=1e-4))

        for op in ["cumsum", "cumprod", "cummax", "cummin"]:
            c1 = mxop(a_mlx, axis=2)
            c2 = mxop(a_mlx, axis=2, inclusive=False, reverse=False)
            self.assertTrue(mx.array_equal(c1[:, :, :-1], c2[:, :, 1:]))
            c1 = mxop(a_mlx, axis=1)
            c2 = mxop(a_mlx, axis=1, inclusive=False, reverse=False)
            self.assertTrue(mx.array_equal(c1[:, :-1, :], c2[:, 1:, :]))
            c1 = mxop(a_mlx, axis=0)
            c2 = mxop(a_mlx, axis=0, inclusive=False, reverse=False)
            self.assertTrue(mx.array_equal(c1[:-1, :, :], c2[1:, :, :]))

            rev_idx = mx.arange(31, -1, -1)
            c1 = mxop(a_mlx[:, :, rev_idx], axis=2)[:, :, rev_idx]
            c2 = mxop(a_mlx, axis=2, inclusive=True, reverse=True)
            self.assertTrue(mx.array_equal(c1, c2))
            c1 = mxop(a_mlx[:, rev_idx, :], axis=1)[:, rev_idx, :]
            c2 = mxop(a_mlx, axis=1, inclusive=True, reverse=True)
            self.assertTrue(mx.array_equal(c1, c2))
            c1 = mxop(a_mlx[rev_idx, :, :], axis=0)[rev_idx, :, :]
            c2 = mxop(a_mlx, axis=0, inclusive=True, reverse=True)
            self.assertTrue(mx.array_equal(c1, c2))

            rev_idx = mx.arange(31, -1, -1)
            c1 = mxop(a_mlx[:, :, rev_idx], axis=2)[:, :, rev_idx][:, :, 1:]
            c2 = mxop(a_mlx, axis=2, inclusive=False, reverse=True)[:, :, :-1]
            self.assertTrue(mx.array_equal(c1, c2))
            c1 = mxop(a_mlx[:, rev_idx, :], axis=1)[:, rev_idx, :][:, 1:, :]
            c2 = mxop(a_mlx, axis=1, inclusive=False, reverse=True)[:, :-1, :]
            self.assertTrue(mx.array_equal(c1, c2))
            c1 = mxop(a_mlx[rev_idx, :, :], axis=0)[rev_idx, :, :][1:, :, :]
            c2 = mxop(a_mlx, axis=0, inclusive=False, reverse=True)[:-1, :, :]
            self.assertTrue(mx.array_equal(c1, c2))

    def test_squeeze_expand(self):
        a = mx.zeros((2, 1, 2, 1))
        self.assertEqual(mx.squeeze(a).shape, [2, 2])
        self.assertEqual(mx.squeeze(a, 1).shape, [2, 2, 1])
        self.assertEqual(mx.squeeze(a, [1, 3]).shape, [2, 2])
        self.assertEqual(a.squeeze().shape, [2, 2])
        self.assertEqual(a.squeeze(1).shape, [2, 2, 1])
        self.assertEqual(a.squeeze([1, 3]).shape, [2, 2])

        a = mx.zeros((2, 2))
        self.assertEqual(mx.squeeze(a).shape, [2, 2])

        self.assertEqual(mx.expand_dims(a, 0).shape, [1, 2, 2])
        self.assertEqual(mx.expand_dims(a, (0, 1)).shape, [1, 1, 2, 2])
        self.assertEqual(mx.expand_dims(a, [0, -1]).shape, [1, 2, 2, 1])

    def test_sort(self):
        shape = (3, 4, 5)
        for dtype in ("int32", "float32"):
            for axis in (None, 0, 1, 2):
                with self.subTest(dtype=dtype, axis=axis):
                    np.random.seed(0)
                    np_dtype = getattr(np, dtype)
                    a_np = np.random.uniform(0, 100, size=shape).astype(np_dtype)
                    a_mx = mx.array(a_np)

                    b_np = np.sort(a_np, axis=axis)
                    b_mx = mx.sort(a_mx, axis=axis)

                    self.assertTrue(np.array_equal(b_np, b_mx))
                    self.assertEqual(b_mx.dtype, a_mx.dtype)

                    c_np = np.argsort(a_np, axis=axis)
                    c_mx = mx.argsort(a_mx, axis=axis)
                    d_np = np.take_along_axis(a_np, c_np, axis=axis)
                    d_mx = mx.take_along_axis(a_mx, c_mx, axis=axis)

                    self.assertTrue(np.array_equal(d_np, d_mx))
                    self.assertEqual(c_mx.dtype, mx.uint32)

    def test_partition(self):
        shape = (3, 4, 5)
        for dtype in ("int32", "float32"):
            for axis in (None, 0, 1, 2):
                for kth in (-2, 2):
                    with self.subTest(dtype=dtype, axis=axis, kth=kth):
                        np.random.seed(0)
                        np_dtype = getattr(np, dtype)
                        a_np = np.random.uniform(0, 100, size=shape).astype(np_dtype)
                        a_mx = mx.array(a_np)

                        b_np = np.partition(a_np, kth, axis=axis)
                        b_mx = mx.partition(a_mx, kth, axis=axis)

                        c_np = np.take(b_np, (kth,), axis=axis)
                        c_mx = np.take(np.array(b_mx), (kth,), axis=axis)

                        self.assertTrue(np.array_equal(c_np, c_mx))
                        self.assertEqual(b_mx.dtype, a_mx.dtype)

                        top_k_mx = mx.topk(a_mx, kth, axis=axis)
                        self.assertTrue(np.all(c_np <= top_k_mx))
                        self.assertEqual(top_k_mx.dtype, a_mx.dtype)

                        if kth >= 0:
                            d_np = np.take(b_mx, np.arange(kth), axis=axis)
                            self.assertTrue(np.all(d_np <= c_mx))

    def test_large_binary(self):
        a = mx.ones([1000, 2147484], mx.int8)
        b = mx.ones([2147484], mx.int8)
        self.assertEqual((a + b)[0, 0].item(), 2)

    def test_eye(self):
        eye_matrix = mx.eye(3)
        np_eye_matrix = np.eye(3)
        self.assertTrue(np.array_equal(eye_matrix, np_eye_matrix))

        # Test for non-square matrix
        eye_matrix = mx.eye(3, 4)
        np_eye_matrix = np.eye(3, 4)
        self.assertTrue(np.array_equal(eye_matrix, np_eye_matrix))

        # Test with positive k parameter
        eye_matrix = mx.eye(3, 4, k=1)
        np_eye_matrix = np.eye(3, 4, k=1)
        self.assertTrue(np.array_equal(eye_matrix, np_eye_matrix))

        # Test with negative k parameter
        eye_matrix = mx.eye(5, 6, k=-2)
        np_eye_matrix = np.eye(5, 6, k=-2)
        self.assertTrue(np.array_equal(eye_matrix, np_eye_matrix))

    def test_stack(self):
        a = mx.ones((2,))
        np_a = np.ones((2,))
        b = mx.ones((2,))
        np_b = np.ones((2,))

        # One dimensional stack axis=0
        c = mx.stack([a, b])
        np_c = np.stack([np_a, np_b])
        self.assertTrue(np.array_equal(c, np_c))

        # One dimensional stack axis=1
        c = mx.stack([a, b], axis=1)
        np_c = np.stack([np_a, np_b], axis=1)
        self.assertTrue(np.array_equal(c, np_c))

        a = mx.ones((1, 2))
        np_a = np.ones((1, 2))
        b = mx.ones((1, 2))
        np_b = np.ones((1, 2))

        # Two dimensional stack axis=0
        c = mx.stack([a, b])
        np_c = np.stack([np_a, np_b])
        self.assertTrue(np.array_equal(c, np_c))

        # Two dimensional stack axis=1
        c = mx.stack([a, b], axis=1)
        np_c = np.stack([np_a, np_b], axis=1)
        self.assertTrue(np.array_equal(c, np_c))

<<<<<<< HEAD
    def test_linspace(self):
        # Test default num = 50
        args = [0, 1]
        a_func = lambda s, e: mx.linspace(s, e)
        expected = mx.array(np.linspace(0, 1))
        self.assertEqualArray(args, a_func, expected)

        # Test int32 dtype
        args = [0, 10, 5, mx.int64]
        b_func = lambda s, e, n, d: mx.linspace(s, e, n, d)
        expected = mx.array(np.linspace(0, 10, 5, dtype=int))
        self.assertEqualArray(args, b_func, expected)

        # Test negative sequence with float start and stop
        args = [-2.7, -0.7, 7]
        c_func = lambda s, e, n: mx.linspace(s, e, n)
        expected = mx.array(np.linspace(-2.7, -0.7, 7))
        self.assertEqualArray(args, c_func, expected)

        # Test irrational step size of 1/9
        args = [0, 1, 10]
        d_func = lambda s, e, n: mx.linspace(s, e, n)
        expected = mx.array(np.linspace(0, 1, 10))
        self.assertEqualArray(args, d_func, expected)
=======
    def test_flatten(self):
        x = mx.zeros([2, 3, 4])
        self.assertEqual(mx.flatten(x).shape, [2 * 3 * 4])
        self.assertEqual(mx.flatten(x, start_axis=1).shape, [2, 3 * 4])
        self.assertEqual(mx.flatten(x, end_axis=1).shape, [2 * 3, 4])
        self.assertEqual(x.flatten().shape, [2 * 3 * 4])
        self.assertEqual(x.flatten(start_axis=1).shape, [2, 3 * 4])
        self.assertEqual(x.flatten(end_axis=1).shape, [2 * 3, 4])

    def test_clip(self):
        a = np.array([1, 4, 3, 8, 5], np.int32)
        expected = np.clip(a, 2, 6)
        clipped = mx.clip(mx.array(a), 2, 6)
        self.assertTrue(np.array_equal(clipped, expected))

        a = np.array([-1, 1, 0, 5], np.int32)
        expected = np.clip(a, 0, None)
        clipped = mx.clip(mx.array(a), 0, None)
        self.assertTrue(np.array_equal(clipped, expected))

        a = np.array([2, 3, 4, 5], np.int32)
        expected = np.clip(a, None, 4)
        clipped = mx.clip(mx.array(a), None, 4)
        self.assertTrue(np.array_equal(clipped, expected))

        mins = np.array([3, 1, 5, 5])
        a = np.array([2, 3, 4, 5], np.int32)
        expected = np.clip(a, mins, 4)
        clipped = mx.clip(mx.array(a), mx.array(mins), 4)
        self.assertTrue(np.array_equal(clipped, expected))

        maxs = np.array([5, -1, 2, 9])
        a = np.array([2, 3, 4, 5], np.int32)
        expected = np.clip(a, mins, maxs)
        clipped = mx.clip(mx.array(a), mx.array(mins), mx.array(maxs))
        self.assertTrue(np.array_equal(clipped, expected))
>>>>>>> f4f6e17d


if __name__ == "__main__":
    unittest.main()<|MERGE_RESOLUTION|>--- conflicted
+++ resolved
@@ -1454,32 +1454,6 @@
         np_c = np.stack([np_a, np_b], axis=1)
         self.assertTrue(np.array_equal(c, np_c))
 
-<<<<<<< HEAD
-    def test_linspace(self):
-        # Test default num = 50
-        args = [0, 1]
-        a_func = lambda s, e: mx.linspace(s, e)
-        expected = mx.array(np.linspace(0, 1))
-        self.assertEqualArray(args, a_func, expected)
-
-        # Test int32 dtype
-        args = [0, 10, 5, mx.int64]
-        b_func = lambda s, e, n, d: mx.linspace(s, e, n, d)
-        expected = mx.array(np.linspace(0, 10, 5, dtype=int))
-        self.assertEqualArray(args, b_func, expected)
-
-        # Test negative sequence with float start and stop
-        args = [-2.7, -0.7, 7]
-        c_func = lambda s, e, n: mx.linspace(s, e, n)
-        expected = mx.array(np.linspace(-2.7, -0.7, 7))
-        self.assertEqualArray(args, c_func, expected)
-
-        # Test irrational step size of 1/9
-        args = [0, 1, 10]
-        d_func = lambda s, e, n: mx.linspace(s, e, n)
-        expected = mx.array(np.linspace(0, 1, 10))
-        self.assertEqualArray(args, d_func, expected)
-=======
     def test_flatten(self):
         x = mx.zeros([2, 3, 4])
         self.assertEqual(mx.flatten(x).shape, [2 * 3 * 4])
@@ -1516,7 +1490,31 @@
         expected = np.clip(a, mins, maxs)
         clipped = mx.clip(mx.array(a), mx.array(mins), mx.array(maxs))
         self.assertTrue(np.array_equal(clipped, expected))
->>>>>>> f4f6e17d
+
+    def test_linspace(self):
+        # Test default num = 50
+        args = [0, 1]
+        a_func = lambda s, e: mx.linspace(s, e)
+        expected = mx.array(np.linspace(0, 1))
+        self.assertEqualArray(args, a_func, expected)
+
+        # Test int32 dtype
+        args = [0, 10, 5, mx.int64]
+        b_func = lambda s, e, n, d: mx.linspace(s, e, n, d)
+        expected = mx.array(np.linspace(0, 10, 5, dtype=int))
+        self.assertEqualArray(args, b_func, expected)
+
+        # Test negative sequence with float start and stop
+        args = [-2.7, -0.7, 7]
+        c_func = lambda s, e, n: mx.linspace(s, e, n)
+        expected = mx.array(np.linspace(-2.7, -0.7, 7))
+        self.assertEqualArray(args, c_func, expected)
+
+        # Test irrational step size of 1/9
+        args = [0, 1, 10]
+        d_func = lambda s, e, n: mx.linspace(s, e, n)
+        expected = mx.array(np.linspace(0, 1, 10))
+        self.assertEqualArray(args, d_func, expected)
 
 
 if __name__ == "__main__":
