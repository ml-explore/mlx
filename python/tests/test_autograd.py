--- conflicted
+++ resolved
@@ -798,7 +798,6 @@
         grad_fn(model)
         self.assertEqual(model[1].item(), 2.0)
 
-<<<<<<< HEAD
     def test_grad_with_container_reuse(self):
         container = [mx.array(1.0)]
 
@@ -820,7 +819,7 @@
         mx.synchronize()
         mem_post = mx.get_active_memory()
         self.assertLess(mem_post - mem_pre, 1024 * 1024)
-=======
+        
     def test_reduce_jvp(self):
         a = mx.arange(4)
         b = mx.array([3, 2, 1, 0])
@@ -836,7 +835,6 @@
 
         out, jout = mx.jvp(mx.max, primals=(a,), tangents=(b,))
         self.assertEqual(jout[0].item(), 0)
->>>>>>> 193cdcd8
 
 
 if __name__ == "__main__":
