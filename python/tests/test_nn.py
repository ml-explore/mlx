# Copyright © 2023 Apple Inc.

import os
import tempfile
import unittest

import mlx.core as mx
import mlx.nn as nn
import mlx_tests
import numpy as np
from mlx.utils import tree_flatten, tree_map, tree_unflatten


class TestNN(mlx_tests.MLXTestCase):
    def test_linear(self):
        inputs = mx.zeros((10, 4))
        layer = nn.Linear(input_dims=4, output_dims=8)
        outputs = layer(inputs)
        self.assertEqual(tuple(outputs.shape), (10, 8))

    def test_cross_entropy(self):
        logits = mx.array([[0.0, -float("inf")], [-float("inf"), 0.0]])
        targets = mx.array([0, 1])

        # Test with reduction 'none'
        losses_none = nn.losses.cross_entropy(logits, targets, reduction="none")
        expected_none = mx.array([0.0, 0.0])
        self.assertTrue(mx.array_equal(losses_none, expected_none))

        # Test with reduction 'mean'
        losses_mean = nn.losses.cross_entropy(logits, targets, reduction="mean")
        expected_mean = mx.mean(expected_none)
        self.assertEqual(losses_mean, expected_mean)

        # Test with reduction 'sum'
        losses_sum = nn.losses.cross_entropy(logits, targets, reduction="sum")
        expected_sum = mx.sum(expected_none)
        self.assertEqual(losses_sum, expected_sum)

        # Test cases with weights and no label smoothing
        logits = mx.array([[2.0, -1.0], [-1.0, 2.0]])
        targets = mx.array([0, 1])
        weights = mx.array([1.0, 2.0])

        # Reduction 'none'
        losses_none = nn.losses.cross_entropy(
            logits,
            targets,
            weights=weights,
            reduction="none",
        )
        expected_none = mx.array([0.04858735, 0.0971747])  # Calculated losses
        self.assertTrue(
            np.allclose(losses_none, expected_none, atol=1e-5),
            "Test case failed for cross_entropy loss --reduction='none' --weights=[1.0, 2.0]",
        )

        # Reduction 'mean'
        losses_mean = nn.losses.cross_entropy(
            logits,
            targets,
            weights=weights,
            reduction="mean",
        )
        expected_mean = mx.mean(expected_none)
        self.assertTrue(
            np.allclose(losses_mean, expected_mean, atol=1e-5),
            "Test case failed for cross_entropy loss --reduction='mean' --weights=[1.0, 2.0]",
        )

        # Reduction 'sum'
        losses_sum = nn.losses.cross_entropy(
            logits,
            targets,
            weights=weights,
            reduction="sum",
        )
        expected_sum = mx.sum(expected_none)
        self.assertTrue(
            np.allclose(losses_sum, expected_sum, atol=1e-5),
            "Test case failed for cross_entropy loss --reduction='sum' --weights=[1.0, 2.0]",
        )

        # Test case with equal weights and label smoothing > 0
        logits = mx.array(
            [[0, 0.2, 0.7, 0.1, 0], [0, 0.9, 0.2, 0.2, 1], [1, 0.2, 0.7, 0.9, 1]]
        )
        target = mx.array([2, 1, 0])

        losses_none = nn.losses.cross_entropy(
            logits, target, label_smoothing=0.3, reduction="none"
        )
        expected_none = mx.array([1.29693, 1.38617, 1.48176])
        self.assertTrue(
            mx.allclose(expected_none, losses_none),
            "Test case failed for cross_entropy --label_smoothing=0.3 --reduction='none'",
        )

        expected_mean = mx.mean(expected_none)
        losses_mean = nn.losses.cross_entropy(
            logits, target, label_smoothing=0.3, reduction="mean"
        )
        self.assertTrue(
            mx.allclose(losses_mean, expected_mean),
            "Test case failed for cross_entropy --label_smoothing=0.3 --reduction='mean'",
        )

        expected_sum = mx.sum(expected_none)
        losses_sum = nn.losses.cross_entropy(
            logits, target, label_smoothing=0.3, reduction="sum"
        )
        self.assertTrue(
            mx.allclose(losses_sum, expected_sum),
            "Test case failed for cross_entropy --label_smoothing=0.3 --reduction='sum'",
        )

    def test_l1_loss(self):
        predictions = mx.array([0.5, 0.2, 0.9, 0.0])
        targets = mx.array([0.5, 0.2, 0.9, 0.0])

        # Expected result
        expected_none = mx.array([0, 0, 0, 0]).astype(mx.float32)
        expected_sum = mx.sum(expected_none)
        expected_mean = mx.mean(expected_none)

        losses = nn.losses.l1_loss(predictions, targets, reduction="none")
        self.assertTrue(
            mx.array_equal(losses, expected_none),
            "Test failed for l1_loss --reduction='none'",
        )

        losses = nn.losses.l1_loss(predictions, targets, reduction="sum")
        self.assertTrue(mx.array_equal(losses, expected_sum))

        losses = nn.losses.l1_loss(predictions, targets, reduction="mean")
        self.assertTrue(mx.array_equal(losses, expected_mean))

    def test_mse_loss(self):
        predictions = mx.array([0.5, 0.2, 0.9, 0.0])
        targets = mx.array([0.7, 0.1, 0.8, 0.2])

        expected_none = mx.array([0.04, 0.01, 0.01, 0.04])
        expected_mean = mx.mean(expected_none)
        expected_sum = mx.sum(expected_none)

        # Test with reduction 'none'
        losses_none = nn.losses.mse_loss(predictions, targets, reduction="none")
        self.assertTrue(
            np.allclose(losses_none, expected_none, 1e-5),
            "Test case failed for mse_loss --reduction='none'",
        )

        # Test with reduction 'mean'
        losses_mean = nn.losses.mse_loss(predictions, targets, reduction="mean")
        self.assertEqual(
            losses_mean,
            expected_mean,
            "Test case failed for mse_loss --reduction='mean'",
        )

        # Test with reduction 'sum'
        losses_sum = nn.losses.mse_loss(predictions, targets, reduction="sum")
        self.assertEqual(
            losses_sum, expected_sum, "Test case failed for mse_loss --reduction='sum'"
        )

    def test_smooth_l1_loss(self):
        predictions = mx.array([1.5, 2.5, 0.5, 3.5])
        targets = mx.array([1.0, 2.0, 0.5, 2.5])
        beta = 1.0

        # Expected results
        expected_none = mx.array([0.125, 0.125, 0.0, 0.5])
        expected_sum = mx.sum(expected_none)
        expected_mean = mx.mean(expected_none)

        # Test with reduction 'none'
        loss_none = nn.losses.smooth_l1_loss(
            predictions, targets, beta, reduction="none"
        )
        self.assertTrue(
            mx.array_equal(loss_none, expected_none),
            "Test case failed for smooth_l1_loss --reduction='none'",
        )

        # Test with reduction 'sum'
        loss_sum = nn.losses.smooth_l1_loss(predictions, targets, beta, reduction="sum")
        self.assertEqual(
            loss_sum,
            expected_sum,
            "Test case failed for smooth_l1_loss --reduction='sum'",
        )

        # Test with reduction 'mean'
        loss_mean = nn.losses.smooth_l1_loss(
            predictions, targets, beta, reduction="mean"
        )
        self.assertEqual(
            loss_mean,
            expected_mean,
            "Test case failed for smooth_l1_loss --reduction='mean'",
        )

    def test_nll_loss(self):
        logits = mx.array([[0.0, -float("inf")], [-float("inf"), 0.0]])
        targets = mx.array([0, 1])

        # Test with reduction 'none'
        losses_none = nn.losses.nll_loss(logits, targets, reduction="none")
        expected_none = mx.array([0.0, 0.0])
        self.assertTrue(mx.array_equal(losses_none, expected_none))

        # Test with reduction 'mean'
        losses_mean = nn.losses.nll_loss(logits, targets, reduction="mean")
        expected_mean = mx.mean(expected_none)
        self.assertEqual(losses_mean, expected_mean)

        # Test with reduction 'sum'
        losses_sum = nn.losses.nll_loss(logits, targets, reduction="sum")
        expected_sum = mx.sum(expected_none)
        self.assertEqual(losses_sum, expected_sum)

    def test_kl_div_loss(self):
        p_logits = mx.log(mx.array([[0.5, 0.5], [0.8, 0.2]]))
        q_logits = mx.log(mx.array([[0.5, 0.5], [0.2, 0.8]]))

        # Test with reduction 'none'
        losses_none = nn.losses.kl_div_loss(p_logits, q_logits, reduction="none")
        expected_none = mx.array([0.0, 0.831777])
        self.assertTrue(mx.allclose(losses_none, expected_none))

        # Test with reduction 'mean'
        losses_mean = nn.losses.kl_div_loss(p_logits, q_logits, reduction="mean")
        expected_mean = mx.mean(expected_none)
        self.assertTrue(mx.allclose(losses_mean, expected_mean))

        # Test with reduction 'sum'
        losses_sum = nn.losses.kl_div_loss(p_logits, q_logits, reduction="sum")
        expected_sum = mx.sum(expected_none)
        self.assertTrue(mx.allclose(losses_sum, expected_sum))

    def test_triplet_loss(self):
        anchors = mx.array([[1, 2, 3], [1, 2, 3]])
        positives = mx.array([[4, 5, 6], [0, -1, 2]])
        negatives = mx.array([[7, 8, 9], [3, 2, 3]])

        # Test with reduction 'none'
        losses_none = nn.losses.triplet_loss(
            anchors, positives, negatives, reduction="none"
        )
        expected_none = mx.array([0, 2.31662])
        self.assertTrue(mx.allclose(losses_none, expected_none))

        # Test with reduction 'mean'
        losses_mean = nn.losses.triplet_loss(
            anchors, positives, negatives, reduction="mean"
        )
        expected_mean = mx.mean(expected_none)
        self.assertTrue(mx.allclose(losses_mean, expected_mean))

        # Test with reduction 'sum'
        losses_sum = nn.losses.triplet_loss(
            anchors, positives, negatives, reduction="sum"
        )
        expected_sum = mx.sum(expected_none)
        self.assertTrue(mx.allclose(losses_sum, expected_sum))

    def test_gelu(self):
        inputs = [1.15286231, -0.81037411, 0.35816911, 0.77484438, 0.66276414]

        # From: jax.nn.gelu(np.array(inputs), approximate=False)
        expected = np.array(
            [1.0093501, -0.16925684, 0.22918941, 0.60498625, 0.49459383]
        )

        out = nn.GELU()(mx.array(inputs))
        self.assertTrue(np.allclose(out, expected))

        # Crudely check the approximations
        x = mx.arange(-6.0, 6.0, 12 / 100)
        y = nn.gelu(x)
        y_hat1 = nn.gelu_approx(x)
        y_hat2 = nn.gelu_fast_approx(x)
        self.assertLess(mx.abs(y - y_hat1).max(), 0.0003)
        self.assertLess(mx.abs(y - y_hat2).max(), 0.02)

    def test_group_norm(self):
        x = mx.arange(100, dtype=mx.float32)
        x = x.reshape(1, 10, 10, 1)
        x = mx.broadcast_to(x, (2, 10, 10, 4))
        x = mx.concatenate([x, 0.5 * x], axis=-1)

        # Group norm in groups last mode
        g = nn.GroupNorm(2, 8)
        y = g(x)
        means = y.reshape(2, -1, 2).mean(axis=1)
        var = y.reshape(2, -1, 2).var(axis=1)
        self.assertTrue(np.allclose(means, np.zeros_like(means), atol=1e-6))
        self.assertTrue(np.allclose(var, np.ones_like(var), atol=1e-6))
        g.weight = g.weight * 2
        g.bias = g.bias + 3
        y = g(x)
        means = y.reshape(2, -1, 2).mean(axis=1)
        var = y.reshape(2, -1, 2).var(axis=1)
        self.assertTrue(np.allclose(means, 3 * np.ones_like(means), atol=1e-6))
        self.assertTrue(np.allclose(var, 4 * np.ones_like(var), atol=1e-6))

        # Group norm in groups first mode
        g = nn.GroupNorm(2, 8, pytorch_compatible=True)
        y = g(x)
        means = y.reshape(2, -1, 2, 4).mean(axis=(1, -1))
        var = y.reshape(2, -1, 2, 4).var(axis=(1, -1))
        self.assertTrue(np.allclose(means, np.zeros_like(means), atol=1e-6))
        self.assertTrue(np.allclose(var, np.ones_like(var), atol=1e-6))
        g.weight = g.weight * 2
        g.bias = g.bias + 3
        y = g(x)
        means = y.reshape(2, -1, 2, 4).mean(axis=(1, -1))
        var = y.reshape(2, -1, 2, 4).var(axis=(1, -1))
        self.assertTrue(np.allclose(means, 3 * np.ones_like(means), atol=1e-6))
        self.assertTrue(np.allclose(var, 4 * np.ones_like(var), atol=1e-6))

    def test_batch_norm(self):
        mx.random.seed(42)
        x = mx.random.normal((5, 4), dtype=mx.float32)

        # Batch norm
        bn = nn.BatchNorm(num_features=4, affine=True)
        self.assertTrue(mx.allclose(bn.running_mean, mx.zeros_like(bn.running_mean)))
        self.assertTrue(mx.allclose(bn.running_var, mx.ones_like(bn.running_var)))
        y = bn(x)
        expected_y = mx.array(
            [
                [-0.439520, 1.647328, -0.955515, 1.966031],
                [-1.726690, -1.449826, -0.234026, -0.723364],
                [0.938414, -0.349603, -0.354470, -0.175369],
                [0.305006, 0.234914, -0.393017, -0.459385],
                [0.922789, -0.082813, 1.937028, -0.607913],
            ],
        )
        expected_mean = mx.array([0.008929, 0.005680, -0.016092, 0.027778])
        expected_var = mx.array([0.928435, 1.00455, 1.04117, 0.94258])
        self.assertTrue(x.shape == y.shape)
        self.assertTrue(mx.allclose(y, expected_y, atol=1e-5))
        self.assertTrue(mx.allclose(bn.running_mean, expected_mean, atol=1e-5))
        self.assertTrue(mx.allclose(bn.running_var, expected_var, atol=1e-5))

        # test eval mode
        bn.eval()
        y = bn(x)
        expected_y = mx.array(
            [
                [-0.15984, 1.73159, -1.25456, 1.57891],
                [-0.872193, -1.4281, -0.414439, -0.228678],
                [0.602743, -0.30566, -0.554687, 0.139639],
                [0.252199, 0.29066, -0.599572, -0.0512532],
                [0.594096, -0.0334829, 2.11359, -0.151081],
            ]
        )

        self.assertTrue(x.shape == y.shape)
        self.assertTrue(mx.allclose(y, expected_y, atol=1e-5))

        # test_no_affine
        bn = nn.BatchNorm(num_features=4, affine=False)
        y = bn(x)
        expected_y = mx.array(
            [
                [-0.439520, 1.647328, -0.955515, 1.966031],
                [-1.726690, -1.449826, -0.234026, -0.723364],
                [0.938414, -0.349603, -0.354470, -0.175369],
                [0.305006, 0.234914, -0.393017, -0.459385],
                [0.922789, -0.082813, 1.937028, -0.607913],
            ]
        )
        self.assertTrue(x.shape == y.shape)
        self.assertTrue(mx.allclose(y, expected_y, atol=1e-5))

        # test with 3D input
        mx.random.seed(42)
        N = 2
        L = 4
        C = 5
        x = mx.random.normal((N, L, C), dtype=mx.float32)

        # Batch norm
        bn = nn.BatchNorm(num_features=C, affine=True)
        self.assertTrue(mx.allclose(bn.running_mean, mx.zeros_like(bn.running_mean)))
        self.assertTrue(mx.allclose(bn.running_var, mx.ones_like(bn.running_var)))
        y = bn(x)
        self.assertTrue(x.shape == y.shape)
        expected_y = mx.array(
            [
                [
                    [-0.335754, 0.342054, 1.02653, 0.628588, -1.63899],
                    [1.92092, 0.432319, 0.343043, 1.95489, 1.0696],
                    [-0.853748, 1.3661, 0.868569, 0.0199196, -0.887284],
                    [0.459206, -0.684822, -0.706354, -0.271531, 0.566341],
                ],
                [
                    [-0.921179, 0.684951, -0.77466, -0.490372, -0.247032],
                    [1.10839, -2.13179, 0.628924, -1.62639, -0.539708],
                    [-0.348943, 0.412194, -2.03818, 0.524972, 1.64568],
                    [-1.02889, -0.421, 0.652127, -0.740079, 0.0313996],
                ],
            ]
        )
        self.assertTrue(mx.allclose(y, expected_y, atol=1e-5))
        expected_mean = mx.array(
            [[[0.00207845, -5.3259e-05, 0.04755, -0.0697296, 0.0236228]]]
        )
        expected_var = mx.array([[[0.968415, 1.05322, 0.96913, 0.932305, 0.967224]]])
        self.assertTrue(mx.allclose(bn.running_mean, expected_mean, atol=1e-5))
        self.assertTrue(mx.allclose(bn.running_var, expected_var, atol=1e-5))

        x = mx.random.normal((N, L, C, L, C), dtype=mx.float32)
        with self.assertRaises(ValueError):
            y = bn(x)

        # Check that the running stats are in the param dictionary
        bn_parameters = bn.parameters()
        self.assertIn("running_mean", bn_parameters)
        self.assertIn("running_var", bn_parameters)
        self.assertIn("weight", bn_parameters)
        self.assertIn("bias", bn_parameters)

        bn_trainable = bn.trainable_parameters()
        self.assertNotIn("running_mean", bn_trainable)
        self.assertNotIn("running_var", bn_trainable)
        self.assertIn("weight", bn_trainable)
        self.assertIn("bias", bn_trainable)

        bn.unfreeze()
        bn_trainable = bn.trainable_parameters()
        self.assertNotIn("running_mean", bn_trainable)
        self.assertNotIn("running_var", bn_trainable)
        self.assertIn("weight", bn_trainable)
        self.assertIn("bias", bn_trainable)

    def test_batch_norm_stats(self):
        batch_size = 2
        num_features = 4
        h = 3
        w = 3
        momentum = 0.1

        batch_norm = nn.BatchNorm(num_features)

        batch_norm.train()
        running_mean = np.array(batch_norm.running_mean)
        running_var = np.array(batch_norm.running_var)

        data = mx.random.normal((batch_size, num_features))

        normalized_data = batch_norm(data)
        np_data = np.array(data)
        means = np.mean(np_data, axis=0)
        variances = np.var(np_data, axis=0)
        running_mean = (1 - momentum) * running_mean + momentum * means
        running_var = (1 - momentum) * running_var + momentum * variances
        self.assertTrue(np.allclose(batch_norm.running_mean, running_mean, atol=1e-5))
        self.assertTrue(np.allclose(batch_norm.running_var, running_var, atol=1e-5))

        batch_norm = nn.BatchNorm(num_features)

        batch_norm.train()
        running_mean = np.array(batch_norm.running_mean)
        running_var = np.array(batch_norm.running_var)
        data = mx.random.normal((batch_size, h, w, num_features))

        normalized_data = batch_norm(data)
        np_data = np.array(data)
        means = np.mean(np_data, axis=(0, 1, 2))
        variances = np.var(np_data, axis=(0, 1, 2))
        running_mean = (1 - momentum) * running_mean + momentum * means
        running_var = (1 - momentum) * running_var + momentum * variances
        self.assertTrue(np.allclose(batch_norm.running_mean, running_mean, atol=1e-5))
        self.assertTrue(np.allclose(batch_norm.running_var, running_var, atol=1e-5))

    def test_conv1d(self):
        N = 5
        L = 12
        ks = 3
        C_in = 2
        C_out = 4
        x = mx.ones((N, L, C_in))
        c = nn.Conv1d(in_channels=C_in, out_channels=C_out, kernel_size=ks)
        c.weight = mx.ones_like(c.weight)
        y = c(x)
        self.assertEqual(y.shape, [N, L - ks + 1, C_out])
        self.assertTrue(mx.allclose(y, mx.full(y.shape, ks * C_in, mx.float32)))

        c = nn.Conv1d(in_channels=C_in, out_channels=C_out, kernel_size=ks, stride=2)
        y = c(x)
        self.assertEqual(y.shape, [N, (L - ks + 1) // 2, C_out])
        self.assertTrue("bias" in c.parameters())

        c = nn.Conv1d(in_channels=C_in, out_channels=C_out, kernel_size=ks, bias=False)
        self.assertTrue("bias" not in c.parameters())

    def test_conv2d(self):
        x = mx.ones((4, 8, 8, 3))
        c = nn.Conv2d(3, 1, 8)
        y = c(x)
        self.assertEqual(y.shape, [4, 1, 1, 1])
        c.weight = mx.ones_like(c.weight) / 8 / 8 / 3
        y = c(x)
        self.assertTrue(np.allclose(y[:, 0, 0, 0], x.mean(axis=(1, 2, 3))))

        # 3x3 conv no padding stride 1
        c = nn.Conv2d(3, 8, 3)
        y = c(x)
        self.assertEqual(y.shape, [4, 6, 6, 8])
        self.assertLess(mx.abs(y - c.weight.sum((1, 2, 3))).max(), 1e-4)

        # 3x3 conv padding 1 stride 1
        c = nn.Conv2d(3, 8, 3, padding=1)
        y = c(x)
        self.assertEqual(y.shape, [4, 8, 8, 8])
        self.assertLess(mx.abs(y[:, 1:7, 1:7] - c.weight.sum((1, 2, 3))).max(), 1e-4)
        self.assertLess(
            mx.abs(y[:, 0, 0] - c.weight[:, 1:, 1:].sum(axis=(1, 2, 3))).max(),
            1e-4,
        )
        self.assertLess(
            mx.abs(y[:, 7, 7] - c.weight[:, :-1, :-1].sum(axis=(1, 2, 3))).max(),
            1e-4,
        )
        self.assertLess(
            mx.abs(y[:, 1:7, 7] - c.weight[:, :, :-1].sum(axis=(1, 2, 3))).max(),
            1e-4,
        )
        self.assertLess(
            mx.abs(y[:, 7, 1:7] - c.weight[:, :-1, :].sum(axis=(1, 2, 3))).max(),
            1e-4,
        )

        # 3x3 conv no padding stride 2
        c = nn.Conv2d(3, 8, 3, padding=0, stride=2)
        y = c(x)
        self.assertEqual(y.shape, [4, 3, 3, 8])
        self.assertLess(mx.abs(y - c.weight.sum((1, 2, 3))).max(), 1e-4)

    def test_sequential(self):
        x = mx.ones((10, 2))
        m = nn.Sequential(nn.Linear(2, 10), nn.ReLU(), nn.Linear(10, 1))
        y = m(x)
        self.assertEqual(y.shape, [10, 1])
        params = m.parameters()
        self.assertTrue("layers" in params)
        self.assertEqual(len(params["layers"]), 3)
        self.assertTrue("weight" in params["layers"][0])
        self.assertEqual(len(params["layers"][1]), 0)
        self.assertTrue("weight" in params["layers"][2])

        m.layers[1] = nn.relu
        y2 = m(x)
        self.assertTrue(mx.array_equal(y, y2))

    def test_module_utilities(self):
        m = nn.Sequential(
            nn.Sequential(nn.Linear(2, 10), nn.relu),
            nn.Sequential(nn.Linear(10, 10), nn.ReLU()),
            nn.Linear(10, 1),
            mx.sigmoid,
        )

        children = m.children()
        self.assertTrue(isinstance(children, dict))
        self.assertEqual(len(children), 1)
        self.assertTrue(isinstance(children["layers"], list))
        self.assertEqual(len(children["layers"]), 4)
        self.assertEqual(children["layers"][3], {})
        flat_children = tree_flatten(children, is_leaf=nn.Module.is_module)
        self.assertEqual(len(flat_children), 3)

        leaves = tree_flatten(m.leaf_modules(), is_leaf=nn.Module.is_module)
        self.assertEqual(len(leaves), 4)
        self.assertEqual(leaves[0][0], "layers.0.layers.0")
        self.assertEqual(leaves[1][0], "layers.1.layers.0")
        self.assertEqual(leaves[2][0], "layers.1.layers.1")
        self.assertEqual(leaves[3][0], "layers.2")
        self.assertTrue(leaves[0][1] is m.layers[0].layers[0])
        self.assertTrue(leaves[1][1] is m.layers[1].layers[0])
        self.assertTrue(leaves[2][1] is m.layers[1].layers[1])
        self.assertTrue(leaves[3][1] is m.layers[2])

        m.eval()

        def assert_not_training(k, m):
            self.assertFalse(m.training)

        m.apply_to_modules(assert_not_training)

        m.train()

        def assert_training(k, m):
            self.assertTrue(m.training)

        m.apply_to_modules(assert_training)

    def test_sin_pe(self):
        m = nn.SinusoidalPositionalEncoding(16, min_freq=0.01)
        x = mx.arange(10)
        y = m(x)

        self.assertEqual(y.shape, [10, 16])
        similarities = y @ y.T
        self.assertLess(
            mx.abs(similarities[mx.arange(10), mx.arange(10)] - 1).max(), 1e-5
        )

    def test_io(self):
        def make_model():
            return nn.Sequential(nn.Linear(2, 2), nn.ReLU(), nn.Linear(2, 2))

        m = make_model()
        tdir = tempfile.TemporaryDirectory()
        file = os.path.join(tdir.name, "model.npz")
        m.save_weights(file)
        m_load = make_model()
        m_load.load_weights(file)
        tdir.cleanup()

        eq_tree = tree_map(mx.array_equal, m.parameters(), m_load.parameters())
        self.assertTrue(all(tree_flatten(eq_tree)))

    def test_relu(self):
        x = mx.array([1.0, -1.0, 0.0])
        y = nn.relu(x)
        self.assertTrue(mx.array_equal(y, mx.array([1.0, 0.0, 0.0])))
        self.assertEqual(y.shape, [3])
        self.assertEqual(y.dtype, mx.float32)

    def test_leaky_relu(self):
        x = mx.array([1.0, -1.0, 0.0])
        y = nn.leaky_relu(x)
        self.assertTrue(mx.array_equal(y, mx.array([1.0, -0.01, 0.0])))
        self.assertEqual(y.shape, [3])
        self.assertEqual(y.dtype, mx.float32)

        y = nn.LeakyReLU(negative_slope=0.1)(x)
        self.assertTrue(mx.array_equal(y, mx.array([1.0, -0.1, 0.0])))
        self.assertEqual(y.shape, [3])
        self.assertEqual(y.dtype, mx.float32)

    def test_elu(self):
        x = mx.array([1.0, -1.0, 0.0])
        y = nn.elu(x)
        epsilon = 1e-4
        expected_y = mx.array([1.0, -0.6321, 0.0])
        self.assertTrue(mx.all(mx.abs(y - expected_y) < epsilon))
        self.assertEqual(y.shape, [3])
        self.assertEqual(y.dtype, mx.float32)

        y = nn.ELU(alpha=1.1)(x)
        epsilon = 1e-4
        expected_y = mx.array([1.0, -0.6953, 0.0])
        self.assertTrue(mx.all(mx.abs(y - expected_y) < epsilon))
        self.assertEqual(y.shape, [3])
        self.assertEqual(y.dtype, mx.float32)

    def test_relu6(self):
        x = mx.array([1.0, -1.0, 0.0, 7.0, -7.0])
        y = nn.relu6(x)
        self.assertTrue(mx.array_equal(y, mx.array([1.0, 0.0, 0.0, 6.0, 0.0])))
        self.assertEqual(y.shape, [5])
        self.assertEqual(y.dtype, mx.float32)

    def test_softmax(self):
        x = mx.array([1.0, -1.0, 0.0])
        y = nn.softmax(x)
        epsilon = 1e-4
        expected_y = mx.array([0.6652, 0.0900, 0.2447])
        self.assertTrue(mx.all(mx.abs(y - expected_y) < epsilon))
        self.assertEqual(y.shape, [3])
        self.assertEqual(y.dtype, mx.float32)

    def test_softplus(self):
        x = mx.array([1.0, -1.0, 0.0])
        y = nn.softplus(x)
        epsilon = 1e-4
        expected_y = mx.array([1.3133, 0.3133, 0.6931])
        self.assertTrue(mx.all(mx.abs(y - expected_y) < epsilon))
        self.assertEqual(y.shape, [3])
        self.assertEqual(y.dtype, mx.float32)

    def test_softsign(self):
        x = mx.array([1.0, -1.0, 0.0])
        y = nn.softsign(x)
        epsilon = 1e-4
        expected_y = mx.array([0.5, -0.5, 0.0])
        self.assertTrue(mx.all(mx.abs(y - expected_y) < epsilon))
        self.assertEqual(y.shape, [3])
        self.assertEqual(y.dtype, mx.float32)

    def test_celu(self):
        x = mx.array([1.0, -1.0, 0.0])
        y = nn.celu(x)
        epsilon = 1e-4
        expected_y = mx.array([1.0, -0.6321, 0.0])
        self.assertTrue(mx.all(mx.abs(y - expected_y) < epsilon))
        self.assertEqual(y.shape, [3])
        self.assertEqual(y.dtype, mx.float32)

        y = nn.CELU(alpha=1.1)(x)
        expected_y = mx.array([1.0, -0.6568, 0.0])
        self.assertTrue(mx.all(mx.abs(y - expected_y) < epsilon))
        self.assertEqual(y.shape, [3])
        self.assertEqual(y.dtype, mx.float32)

    def test_log_softmax(self):
        x = mx.array([1.0, 2.0, 3.0])
        y = nn.log_softmax(x)
        epsilon = 1e-4
        expected_y = mx.array([-2.4076, -1.4076, -0.4076])
        self.assertTrue(mx.all(mx.abs(y - expected_y) < epsilon))
        self.assertEqual(y.shape, [3])
        self.assertEqual(y.dtype, mx.float32)

    def test_log_sigmoid(self):
        x = mx.array([1.0, -1.0, 0.0])
        y = nn.log_sigmoid(x)
        epsilon = 1e-4
        expected_y = mx.array([-0.3133, -1.3133, -0.6931])
        self.assertTrue(mx.all(mx.abs(y - expected_y) < epsilon))
        self.assertEqual(y.shape, [3])
        self.assertEqual(y.dtype, mx.float32)

    def test_prelu(self):
        self.assertEqualArray(
            nn.PReLU()(mx.array([1.0, -1.0, 0.0, 0.5])),
            mx.array([1.0, -0.25, 0.0, 0.5]),
        )

    def test_mish(self):
        self.assertEqualArray(
            nn.Mish()(mx.array([1.0, -1.0, 0.0, 0.5])),
            mx.array([0.8651, -0.3034, 0.0000, 0.3752]),
        )

    def test_hardswish(self):
        x = mx.array([-3.0, -1.5, 0.0, 1.5, 3.0])
        y = nn.hardswish(x)
        epsilon = 1e-4
        expected_y = mx.array([0.0, -0.375, 0.0, 1.125, 3.0])
        self.assertTrue(mx.all(mx.abs(y - expected_y) < epsilon))
        self.assertEqual(y.shape, [5])
        self.assertEqual(y.dtype, mx.float32)

    def test_rope(self):
        for kwargs in [{}, {"traditional": False}, {"base": 10000}, {"scale": 0.25}]:
            rope = nn.RoPE(4, **kwargs)
            shape = (1, 3, 4)
            x = mx.random.uniform(shape=shape)
            y = rope(x)
            self.assertTrue(y.shape, shape)
            self.assertTrue(y.dtype, mx.float32)

            y = rope(x, offset=3)
            self.assertTrue(y.shape, shape)

            y = rope(x.astype(mx.float16))
            self.assertTrue(y.dtype, mx.float16)

    def test_alibi(self):
        alibi = nn.ALiBi()
        shape = [1, 8, 20, 20]
        x = mx.random.uniform(shape=shape)
        y = alibi(x)
        self.assertTrue(y.shape, shape)
        self.assertTrue(y.dtype, mx.float32)

        y = alibi(x.astype(mx.float16))
        self.assertTrue(y.dtype, mx.float16)

    def test_hinge_loss(self):
        inputs = mx.ones((2, 4))
        targets = mx.zeros((2, 4))
        loss = nn.losses.hinge_loss(inputs, targets, reduction="mean")
        self.assertEqual(loss, 1.0)

    def test_huber_loss(self):
        inputs = mx.ones((2, 4))
        targets = mx.zeros((2, 4))
        loss = nn.losses.huber_loss(inputs, targets, reduction="mean")
        self.assertEqual(loss, 0.5)

    def test_log_cosh_loss(self):
        inputs = mx.ones((2, 4))
        targets = mx.zeros((2, 4))
        loss = nn.losses.log_cosh_loss(inputs, targets, reduction="mean")
        self.assertAlmostEqual(loss.item(), 0.433781, places=6)

<<<<<<< HEAD
    def test_focal_loss(self):
        inputs = mx.array([[2.0, -1.0, 3.0, 0.1], [-1.0, 2.0, -0.5, 0.2]])
        targets = mx.array([[1.0, 0.0, 0.0, 1.0], [0.0, 1.0, 0.0, 1.0]])
        alpha = 0.25
        gamma = 2.0
        ce_loss = mx.logaddexp(0.0, inputs) - targets * inputs
        pt = mx.exp(-ce_loss)
        expected_loss = -alpha * ((1 - pt) ** gamma) * ce_loss
        expected_loss = mx.mean(expected_loss)
        loss = nn.losses.focal_loss(
            inputs, targets, alpha=alpha, gamma=gamma, reduction="mean"
        )
        self.assertAlmostEqual(loss.item(), expected_loss.item(), places=6)

    def test_dice_loss(self):
        inputs = mx.array([[1, 0, 1, 1], [0, 1, 1, 0]])
        targets = mx.array([[1, 1, 1, 0], [0, 0, 1, 1]])
        epsilon = 1e-6
        intersection = mx.sum(inputs * targets, axis=1)
        cardinality = mx.sum(inputs + targets, axis=1)
        dice_score = (2.0 * intersection + epsilon) / (cardinality + epsilon)
        expected_loss = 1 - dice_score
        expected_loss = mx.mean(expected_loss)
        loss = nn.losses.dice_loss(inputs, targets, epsilon=epsilon, reduction="mean")
        self.assertAlmostEqual(loss.item(), expected_loss.item(), places=6)

    def test_iou_loss(self):
        inputs = mx.array([[1, 0, 1, 1], [0, 1, 1, 0]])
        targets = mx.array([[1, 1, 1, 0], [0, 0, 1, 1]])
        epsilon = 1e-6
        intersection = mx.sum(inputs * targets, axis=1)
        union = mx.sum(inputs + targets - inputs * targets, axis=1)
        iou_score = (intersection + epsilon) / (union + epsilon)
        expected_loss = 1 - iou_score
        expected_loss = mx.mean(expected_loss)
        loss = nn.losses.iou_loss(inputs, targets, epsilon=epsilon, reduction="mean")
        self.assertAlmostEqual(loss.item(), expected_loss.item(), places=6)

    def test_contrastive_loss(self):
        anchors = mx.array([[1, 2], [3, 4]])
        positives = mx.array([[1, 3], [2, 4]])
        negatives = mx.array([[5, 6], [7, 8]])
        margin = 1.0
        p = 2
        positive_distance = mx.sqrt(mx.power(anchors - positives, p).sum(axis=1))
        negative_distance = mx.sqrt(mx.power(anchors - negatives, p).sum(axis=1))
        expected_loss = mx.maximum(positive_distance - negative_distance + margin, 0)
        expected_loss = mx.mean(expected_loss)
        loss = nn.losses.contrastive_loss(
            anchors, positives, negatives, margin=margin, p=p, reduction="mean"
        )
        self.assertAlmostEqual(loss.item(), expected_loss.item(), places=6)

    def test_tversky_loss(self):
        inputs = mx.array([[1, 0, 1, 1], [0, 1, 1, 0]])
        targets = mx.array([[1, 1, 1, 0], [0, 0, 1, 1]])
        alpha = 0.5
        beta = 0.5
        epsilon = 1e-6
        intersection = mx.sum(inputs * targets, axis=1)
        false_negatives = mx.sum(inputs * (1 - targets), axis=1)
        false_positives = mx.sum((1 - inputs) * targets, axis=1)
        tversky_index = (intersection + epsilon) / (
            intersection + alpha * false_negatives + beta * false_positives + epsilon
        )
        expected_loss = 1 - tversky_index
        expected_loss = mx.mean(expected_loss)
        loss = nn.losses.tversky_loss(
            inputs, targets, alpha=alpha, beta=beta, epsilon=epsilon, reduction="mean"
        )
        self.assertAlmostEqual(loss.item(), expected_loss.item(), places=6)
=======
    def test_dropout(self):
        x = mx.ones((2, 4))
        y = nn.Dropout(0.5)(x)
        self.assertTrue(y.shape, x.shape)
        self.assertTrue(y.dtype, mx.float32)

        x = mx.ones((2, 4), dtype=mx.bfloat16)
        y = nn.Dropout(0.5)(x)
        self.assertTrue(y.shape, x.shape)
        self.assertTrue(y.dtype, mx.bfloat16)

        x = mx.ones((2, 4), dtype=mx.float16)
        y = nn.Dropout(0.5)(x)
        self.assertTrue(y.shape, x.shape)
        self.assertTrue(y.dtype, mx.float16)

    def test_dropout2d(self):
        x = mx.ones((2, 4, 4, 4))
        y = nn.Dropout2d(0.5)(x)
        self.assertTrue(y.shape, x.shape)
        self.assertTrue(y.dtype, mx.float32)

        x = mx.ones((2, 4, 4, 4), dtype=mx.bfloat16)
        y = nn.Dropout2d(0.5)(x)
        self.assertTrue(y.shape, x.shape)
        self.assertTrue(y.dtype, mx.bfloat16)

        x = mx.ones((2, 4, 4, 4), dtype=mx.float16)
        y = nn.Dropout2d(0.5)(x)
        self.assertTrue(y.shape, x.shape)
        self.assertTrue(y.dtype, mx.float16)

    def test_dropout3d(self):
        x = mx.ones((2, 4, 4, 4, 4))
        y = nn.Dropout3d(0.5)(x)
        self.assertTrue(y.shape, x.shape)
        self.assertTrue(y.dtype, mx.float32)

        x = mx.ones((2, 4, 4, 4, 4), dtype=mx.bfloat16)
        y = nn.Dropout3d(0.5)(x)
        self.assertTrue(y.shape, x.shape)
        self.assertTrue(y.dtype, mx.bfloat16)

        x = mx.ones((2, 4, 4, 4, 4), dtype=mx.float16)
        y = nn.Dropout3d(0.5)(x)
        self.assertTrue(y.shape, x.shape)
        self.assertTrue(y.dtype, mx.float16)
>>>>>>> 44c1ce5e


if __name__ == "__main__":
    unittest.main()<|MERGE_RESOLUTION|>--- conflicted
+++ resolved
@@ -792,7 +792,6 @@
         loss = nn.losses.log_cosh_loss(inputs, targets, reduction="mean")
         self.assertAlmostEqual(loss.item(), 0.433781, places=6)
 
-<<<<<<< HEAD
     def test_focal_loss(self):
         inputs = mx.array([[2.0, -1.0, 3.0, 0.1], [-1.0, 2.0, -0.5, 0.2]])
         targets = mx.array([[1.0, 0.0, 0.0, 1.0], [0.0, 1.0, 0.0, 1.0]])
@@ -864,7 +863,7 @@
             inputs, targets, alpha=alpha, beta=beta, epsilon=epsilon, reduction="mean"
         )
         self.assertAlmostEqual(loss.item(), expected_loss.item(), places=6)
-=======
+
     def test_dropout(self):
         x = mx.ones((2, 4))
         y = nn.Dropout(0.5)(x)
@@ -912,7 +911,6 @@
         y = nn.Dropout3d(0.5)(x)
         self.assertTrue(y.shape, x.shape)
         self.assertTrue(y.dtype, mx.float16)
->>>>>>> 44c1ce5e
 
 
 if __name__ == "__main__":
