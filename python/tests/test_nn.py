--- conflicted
+++ resolved
@@ -117,10 +117,6 @@
     def test_l1_loss(self):
         predictions = mx.array([0.5, 0.2, 0.9, 0.0])
         targets = mx.array([0.5, 0.2, 0.9, 0.0])
-<<<<<<< HEAD
-        losses_none = nn.losses.l1_loss(predictions, targets, reduction="none")
-        self.assertEqual(losses_none, 0.0)
-=======
 
         # Expected result
         expected_none = mx.array([0, 0, 0, 0]).astype(mx.float32)
@@ -138,7 +134,6 @@
 
         losses = nn.losses.l1_loss(predictions, targets, reduction="mean")
         self.assertTrue(mx.array_equal(losses, expected_mean))
->>>>>>> 44c1ce5e
 
     def test_mse_loss(self):
         predictions = mx.array([0.5, 0.2, 0.9, 0.0])
@@ -266,155 +261,6 @@
         # Test with reduction 'sum'
         losses_sum = nn.losses.triplet_loss(
             anchors, positives, negatives, reduction="sum"
-        )
-        expected_sum = mx.sum(expected_none)
-        self.assertTrue(mx.allclose(losses_sum, expected_sum))
-
-    def test_hinge_loss(self):
-        predictions = mx.array([[0.5, 0.5, 0.2, 0.9], [0.1, 0.3, 0.5, 0.5]])
-        targets = mx.array([[1, -1, 1, -1], [-1, 1, -1, 1]])
-
-        # Test with reduction 'none'
-        losses_none = nn.losses.hinge_loss(predictions, targets, reduction="none")
-        expected_none = mx.array([[0.5, 1.5, 0.8, 1.9], [1.1, 0.7, 1.5, 0.5]])
-        self.assertTrue(mx.allclose(losses_none, expected_none))
-
-        # Test with reduction 'mean'
-        losses_mean = nn.losses.hinge_loss(predictions, targets, reduction="mean")
-        expected_mean = mx.mean(expected_none)
-        self.assertTrue(mx.allclose(losses_mean, expected_mean))
-
-        # Test with reduction 'sum'
-        losses_sum = nn.losses.hinge_loss(predictions, targets, reduction="sum")
-        expected_sum = mx.sum(expected_none)
-        self.assertTrue(mx.allclose(losses_sum, expected_sum))
-
-    def test_huber_loss(self):
-        predictions = mx.array([1.5, 2.5, 3.5, 4.5])
-        targets = mx.array([1, 2, 3, 4])
-        delta = 1.0
-
-        # Test with reduction 'none'
-        losses_none = nn.losses.huber_loss(
-            predictions, targets, delta, reduction="none"
-        )
-        expected_none = mx.array(
-            [0.125, 0.125, 0.125, 0.125]
-        )  # Example expected values
-        self.assertTrue(mx.allclose(losses_none, expected_none))
-
-        # Test with reduction 'mean'
-        losses_mean = nn.losses.huber_loss(
-            predictions, targets, delta, reduction="mean"
-        )
-        expected_mean = mx.mean(expected_none)
-        self.assertTrue(mx.allclose(losses_mean, expected_mean))
-
-        # Test with reduction 'sum'
-        losses_sum = nn.losses.huber_loss(predictions, targets, delta, reduction="sum")
-        expected_sum = mx.sum(expected_none)
-        self.assertTrue(mx.allclose(losses_sum, expected_sum))
-
-    def test_dice_loss(self):
-        inputs = mx.array([[0.5, 0.5, 0.2, 0.9], [0.1, 0.3, 0.5, 0.5]])
-        targets = mx.array([[1, 0, 1, 0], [0, 1, 0, 1]])
-
-        # Test with reduction 'none'
-        losses_none = nn.losses.dice_loss(inputs, targets, reduction="none")
-        expected_none = mx.array([0.658536, 0.529412])  # Example expected values
-        self.assertTrue(mx.allclose(losses_none, expected_none))
-
-        # Test with reduction 'mean'
-        losses_mean = nn.losses.dice_loss(inputs, targets, reduction="mean")
-        expected_mean = mx.mean(expected_none)
-        self.assertTrue(mx.allclose(losses_mean, expected_mean))
-
-        # Test with reduction 'sum'
-        losses_sum = nn.losses.dice_loss(inputs, targets, reduction="sum")
-        expected_sum = mx.sum(expected_none)
-        self.assertTrue(mx.allclose(losses_sum, expected_sum))
-
-    def test_focal_loss(self):
-        inputs = mx.array([[0.5, 0.5, 0.2, 0.9], [0.1, 0.3, 0.5, 0.5]])
-        targets = mx.array([[1, 0, 1, 0], [0, 1, 0, 1]])
-        alpha = 0.25
-        gamma = 2.0
-
-        # Test with reduction 'none'
-        losses_none = nn.losses.focal_loss(
-            inputs, targets, alpha, gamma, reduction="none"
-        )
-        expected_none = mx.array(
-            [
-                [0.0433217, 0.0433217, 0.25751, 0.466273],
-                [0.000263401, 0.147487, 0.0433217, 0.0433217],
-            ]
-        )
-        self.assertTrue(mx.allclose(losses_none, expected_none))
-
-        # Test with reduction 'mean'
-        losses_mean = nn.losses.focal_loss(
-            inputs, targets, alpha, gamma, reduction="mean"
-        )
-        expected_mean = mx.mean(expected_none)
-        self.assertTrue(mx.allclose(losses_mean, expected_mean))
-
-        # Test with reduction 'sum'
-        losses_sum = nn.losses.focal_loss(
-            inputs, targets, alpha, gamma, reduction="sum"
-        )
-        expected_sum = mx.sum(expected_none)
-        self.assertTrue(mx.allclose(losses_sum, expected_sum))
-
-    def test_contrastive_loss(self):
-        embeddings1 = mx.array([[0.5, 0.5, 0.2, 0.9], [0.1, 0.3, 0.5, 0.5]])
-        embeddings2 = mx.array([[0.6, 0.4, 0.3, 0.8], [0.2, 0.5, 0.6, 0.4]])
-        targets = mx.array([1, 0])
-        margin = 1.0
-
-        # Test with reduction 'none'
-        losses_none = nn.losses.contrastive_loss(
-            embeddings1, embeddings2, targets, margin, reduction="none"
-        )
-        expected_none = mx.array([0.2, 0.735425])
-        self.assertTrue(mx.allclose(losses_none, expected_none))
-
-        # Test with reduction 'mean'
-        losses_mean = nn.losses.contrastive_loss(
-            embeddings1, embeddings2, targets, margin, reduction="mean"
-        )
-        expected_mean = mx.mean(expected_none)
-        self.assertTrue(mx.allclose(losses_mean, expected_mean))
-
-        # Test with reduction 'sum'
-        losses_sum = nn.losses.contrastive_loss(
-            embeddings1, embeddings2, targets, margin, reduction="sum"
-        )
-        expected_sum = mx.sum(expected_none)
-        self.assertTrue(mx.allclose(losses_sum, expected_sum))
-
-    def test_cosine_similarity_loss(self):
-        embeddings1 = mx.array([[0.5, 0.5, 0.2, 0.9], [0.1, 0.3, 0.5, 0.5]])
-        embeddings2 = mx.array([[0.6, 0.4, 0.3, 0.8], [0.2, 0.5, 0.6, 0.4]])
-        targets = mx.array([1, -1])
-
-        # Test with reduction 'none'
-        losses_none = nn.losses.cosine_similarity_loss(
-            embeddings1, embeddings2, targets, reduction="none"
-        )
-        expected_none = mx.array([0.0146555, 0.961074])
-        self.assertTrue(mx.allclose(losses_none, expected_none))
-
-        # Test with reduction 'mean'
-        losses_mean = nn.losses.cosine_similarity_loss(
-            embeddings1, embeddings2, targets, reduction="mean"
-        )
-        expected_mean = mx.mean(expected_none)
-        self.assertTrue(mx.allclose(losses_mean, expected_mean))
-
-        # Test with reduction 'sum'
-        losses_sum = nn.losses.cosine_similarity_loss(
-            embeddings1, embeddings2, targets, reduction="sum"
         )
         expected_sum = mx.sum(expected_none)
         self.assertTrue(mx.allclose(losses_sum, expected_sum))
