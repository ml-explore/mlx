--- conflicted
+++ resolved
@@ -459,7 +459,6 @@
         Returns:
             array: The real array containing the inverse of :func:`rfftn`.
       )pbdoc");
-<<<<<<< HEAD
 
   m.def(
       "stft",
@@ -555,7 +554,6 @@
 
         Returns:
             array: The reconstructed signal.
-=======
   m.def(
       "fftshift",
       [](const mx::array& a,
@@ -606,6 +604,5 @@
 
         Returns:
             array: The inverse-shifted array with the same shape as the input.
->>>>>>> 5a1a5d5e
       )pbdoc");
 }