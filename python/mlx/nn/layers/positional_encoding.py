--- conflicted
+++ resolved
@@ -23,12 +23,8 @@
         traditional (bool, optional): If set to True choose the traditional
             implementation which is slightly less efficient. Default: ``False``.
         base (float, optional): The base used to compute angular frequency for
-<<<<<<< HEAD
             each dimension in the positional encodings. Default: ``10000``
         scale (float, optional): The scale used to scale the positions. Default: ``1.0``
-=======
-            each dimension in the positional encodings. Default: ``10000``.
->>>>>>> a020a2d4
     """
 
     def __init__(
