--- conflicted
+++ resolved
@@ -608,10 +608,7 @@
 
         See :func:`train`.
         """
-<<<<<<< HEAD
         return self.train(False)
-=======
-        self.train(False)
 
     def set_dtype(
         self,
@@ -634,5 +631,4 @@
             def predicate(_):
                 return True
 
-        self.apply(lambda x: x.astype(dtype) if predicate(x.dtype) else x)
->>>>>>> 28fcd2b5
+        self.apply(lambda x: x.astype(dtype) if predicate(x.dtype) else x)