--- conflicted
+++ resolved
@@ -382,14 +382,7 @@
 ) -> mx.array:
     """
     Computes the Cosine Similarity loss between inputs and targets.
-<<<<<<< HEAD
-<<<<<<< HEAD
-=======
-
->>>>>>> acf37ac (change afte rewivew)
-=======
-
->>>>>>> 35a1b9e7
+
     Note that inputs must be between -1 and 1. When it is a negative number
     between -1 and 0, 0 indicates orthogonality and values closer to -1 indicate
     greater similarity. The values closer to 1 indicate greater dissimilarity.
@@ -397,22 +390,11 @@
     maximize the proximity between predictions and targets. If either
     `inputs` or `targets` is a zero vector, cosine similarity will be 0
     regardless of the proximity between predictions and targets.
-<<<<<<< HEAD
-<<<<<<< HEAD
-    .. math::
+
+    .. math::
+
         \text{cosine_similiarity_loss} = \frac{\sum_{i} e_{1,i} \cdot e_{2,i}}{\max(\|e_1\|, \varepsilon) \cdot \max(\|e_2\|, \varepsilon)}
-=======
-=======
->>>>>>> 35a1b9e7
-
-    .. math::
-
-        \text{cosine_similiarity_loss} = \frac{\sum_{i} e_{1,i} \cdot e_{2,i}}{\max(\|e_1\|, \varepsilon) \cdot \max(\|e_2\|, \varepsilon)}
-
-<<<<<<< HEAD
->>>>>>> acf37ac (change afte rewivew)
-=======
->>>>>>> 35a1b9e7
+
     Args:
         embeddings1 (mx.array): Embeddings for the first set of samples.
         embeddings2 (mx.array): Embeddings for the second set of samples.
@@ -420,6 +402,7 @@
         margin (float, optional): Margin for dissimilar pairs. Default: ``0.0``.
         reduction (str, optional): Specifies the reduction to apply to the output:
           ``'none'`` | ``'mean'`` | ``'sum'``. Default: ``'none'``.
+
     Returns:
         mx.array: The computed Cosine Similarity loss.
     """
@@ -429,12 +412,4 @@
     dot_product = mx.sum(inputs * targets, axis=1)
 
     loss = dot_product / (inputs_norm * targets_norm)
-<<<<<<< HEAD
-<<<<<<< HEAD
-    return _reduce(loss, reduction)
-=======
-    return _reduce(loss, reduction)
->>>>>>> acf37ac (change afte rewivew)
-=======
-    return _reduce(loss, reduction)
->>>>>>> 35a1b9e7
+    return _reduce(loss, reduction)