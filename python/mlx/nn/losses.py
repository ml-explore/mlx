# Copyright © 2023 Apple Inc.

import math

import mlx.core as mx
from mlx.nn.layers.base import Module


<<<<<<< HEAD
def _make_loss_module(f):
    def decorator(klass):
        klass.__call__ = lambda self, inputs, targets: f(
            inputs, targets, self.reduction
        )
        return klass

    return decorator


def _reduce(loss: mx.array, reduction: str = "none"):
    if reduction == "mean":
        return mx.mean(loss)
    elif reduction == "sum":
        return mx.sum(loss)
    elif reduction == "none":
        return loss
    else:
        raise ValueError("Invalid reduction. Must be 'none', 'mean', or 'sum'.")


=======
>>>>>>> 44c1ce5e
def cross_entropy(
    logits: mx.array,
    targets: mx.array,
    weights: mx.array = None,
    axis: int = -1,
    label_smoothing: float = 0.0,
    reduction: str = "none",
) -> mx.array:
    """
    Computes the cross entropy loss.

    Args:
        logits (array): The unnormalized predicted logits.
        targets (array): The target values, as class indices.
        weights (array, optional): Weights for each target. Default: ``None``.
        axis (int, optional): The axis over which to compute softmax. Default: ``-1``.
        label_smoothing (float, optional): Label smoothing factor. Default: ``0``.
        reduction (str, optional): Specifies the reduction to apply to the output:
            ``'none'`` | ``'mean'`` | ``'sum'``. Default: ``'none'``.

    Returns:
        array: The computed cross entropy loss.
    """
    if label_smoothing < 0 or label_smoothing >= 1:
        raise ValueError(f"Label smoothing must in [0, 1), got {label_smoothing}.")

    score = mx.take_along_axis(logits, targets[..., None], axis).squeeze(-1)
    logsumexp_logits = mx.logsumexp(logits, axis=axis)
    if label_smoothing > 0:
        # Adjust the true class score with label smoothing
        adjusted_score = (1 - label_smoothing) * score

        # Calculate the mean logit across the classes for smoothed loss
        mean_logits = logits.mean(axis=axis)
        smoothed_loss = -mean_logits * label_smoothing

        # Combine the adjusted score and smoothed loss with the logsumexp logits
        loss = logsumexp_logits - adjusted_score + smoothed_loss
    else:
        loss = logsumexp_logits - score

    # Apply weights if provided
    if weights is not None:
        if weights.shape != targets.shape:
            raise ValueError(
                f"Weights with shape {weights.shape} is not the same as "
                f"targets with shape {targets.shape}."
            )
        loss *= weights

    # Apply reduction
    return _reduce(loss, reduction)


def binary_cross_entropy(
    logits: mx.array, targets: mx.array, reduction: str = "none"
) -> mx.array:
    """
    Computes the binary cross entropy loss.

    Args:
        logits (array): The unnormalized (pre-sigmoid) predicted logits.
        targets (array): The binary target values in {0, 1}.
        reduction (str, optional): Specifies the reduction to apply to the output:
          ``'none'`` | ``'mean'`` | ``'sum'``. Default: ``'none'``.

    Returns:
        array: The computed binary cross entropy loss.
    Examples:
        >>> import mlx.core as mx
        >>> import mlx.nn as nn
        >>> inputs = mx.array([0.105361, 0.223144, 1.20397, 0.916291])
        >>> targets = mx.array([0, 0, 1, 1])
        >>> loss = nn.losses.binary_cross_entropy(inputs, targets, "mean")
        >>> loss
        array([0.612192], dtype=float32)
    """
    loss = mx.logaddexp(0.0, logits) - targets * logits
    return _reduce(loss, reduction)


def l1_loss(
    predictions: mx.array, targets: mx.array, reduction: str = "mean"
) -> mx.array:
    """
    Computes the L1 loss.

    Args:
        predictions (array): The predicted values.
        targets (array): The target values.
        reduction (str, optional): Specifies the reduction to apply to the output:
          ``'none'`` | ``'mean'`` | ``'sum'``. Default: ``'mean'``.

    Returns:
        array: The computed L1 loss.
    """
    if predictions.shape != targets.shape:
        raise ValueError(
            f"Predictions shape {predictions.shape} does not match "
            f"targets shape {targets.shape}."
        )
    loss = mx.abs(predictions - targets)

    return _reduce(loss, reduction)


def mse_loss(
    predictions: mx.array, targets: mx.array, reduction: str = "mean"
) -> mx.array:
    """
    Computes the mean squared error loss.

    Args:
        predictions (array): The predicted values.
        targets (array): The target values.
        reduction (str, optional): Specifies the reduction to apply to the output:
          ``'none'`` | ``'mean'`` | ``'sum'``. Default: ``'mean'``.

    Returns:
        array: The computed mean squared error loss.
    """
    if predictions.shape != targets.shape:
        raise ValueError(
            f"Predictions shape {predictions.shape} does not match "
            f"targets shape {targets.shape}."
        )

    loss = mx.square(predictions - targets)
    return _reduce(loss, reduction)


def nll_loss(
    inputs: mx.array, targets: mx.array, axis: int = -1, reduction: str = "none"
) -> mx.array:
    """
    Computes the negative log likelihood loss.

    Args:
        inputs (array): The predicted distribution in log space.
        targets (array): The target values.
        axis (int, optional): The distribution axis. Default: ``-1``.
        reduction (str, optional): Specifies the reduction to apply to the output:
          ``'none'`` | ``'mean'`` | ``'sum'``. Default: ``'none'``.

    Returns:
        array: The computed NLL loss.
    """
    loss = -mx.take_along_axis(inputs, targets[..., None], axis).squeeze(-1)

    return _reduce(loss, reduction)


def kl_div_loss(
    inputs: mx.array, targets: mx.array, axis: int = -1, reduction: str = "none"
) -> mx.array:
    """
    Computes the Kullback-Leibler divergence loss.

    Computes the following when ``reduction == 'none'``:

    .. code-block:: python

        mx.exp(targets) * (targets - inputs).sum(axis)

    Args:
        inputs (array): Log probabilities for the predicted distribution.
        targets (array): Log probabilities for the target distribution.
        axis (int, optional): The distribution axis. Default: ``-1``.
        reduction (str, optional): Specifies the reduction to apply to the output:
          ``'none'`` | ``'mean'`` | ``'sum'``. Default: ``'none'``.

    Returns:
        array: The computed Kullback-Leibler divergence loss.
    """
    loss = mx.sum(mx.exp(targets) * (targets - inputs), axis)

    return _reduce(loss, reduction)


<<<<<<< HEAD
def hinge_loss(
    predictions: mx.array, targets: mx.array, reduction: str = "none"
) -> mx.array:
    """
    Computes the hinge loss between predictions and targets for binary classification tasks.

    Args:
        predictions (mx.array): The predicted values.
        targets (mx.array): The target values (-1 or 1).
        reduction (str, optional): Specifies the reduction to apply to the output:
          ``'none'`` | ``'mean'`` | ``'sum'``. Default: ``'none'``.

    Returns:
        mx.array: The computed hinge loss.
    """
    loss = mx.maximum(0, 1 - targets * predictions)
    return _reduce(loss, reduction)


def huber_loss(
    predictions: mx.array,
    targets: mx.array,
    delta: float = 1.0,
    reduction: str = "none",
) -> mx.array:
    """
    Computes the Huber loss, a robust loss function for regression tasks.

    Args:
        predictions (mx.array): The predicted values.
        targets (mx.array): The target values.
        delta (float, optional): Threshold for switching between quadratic and linear losses. Default: ``1.0``.
=======
def smooth_l1_loss(
    predictions: mx.array, targets: mx.array, beta: float = 1.0, reduction: str = "mean"
) -> mx.array:
    r"""
    Computes the smooth L1 loss.

    The smooth L1 loss is a variant of the L1 loss which replaces the absolute
    difference with a squared difference when the absolute difference is less
    than ``beta``.

    The formula for the smooth L1 Loss is:

    .. math::

       l =
          \begin{cases}
            0.5 (x - y)^2, & \text{ if } & (x - y) < \beta \\
            |x - y| - 0.5 \beta, &  & \text{otherwise}
          \end{cases}

    Args:
        predictions (array): Predicted values.
        targets (array): Ground truth values.
        beta (float, optional): The threshold after which the loss changes
          from the squared to the absolute difference. Default: ``1.0``.
        reduction (str, optional): Specifies the reduction to apply to the output:
          ``'none'`` | ``'mean'`` | ``'sum'``. Default: ``'mean'``.

    Returns:
        array: The computed smooth L1 loss.
    """
    if predictions.shape != targets.shape:
        raise ValueError(
            f"Predictions shape {predictions.shape} does not match "
            f"targets shape {targets.shape}."
        )

    diff = predictions - targets
    loss = mx.where(
        diff < beta, 0.5 * mx.square(diff) / beta, mx.abs(diff) - 0.5 * beta
    )

    return _reduce(loss, reduction)


def triplet_loss(
    anchors: mx.array,
    positives: mx.array,
    negatives: mx.array,
    axis: int = -1,
    p: int = 2,
    margin: float = 1.0,
    eps: float = 1e-6,
    reduction: str = "none",
) -> mx.array:
    r"""
    Computes the triplet loss for a set of anchor, positive, and negative samples.
    Margin is represented with alpha in the math section.

    .. math::

       L_{\text{triplet}} = \max\left(\|A - P\|_p - \|A - N\|_p + \alpha, 0\right)

    Args:
        anchors (array): The anchor samples.
        positives (array): The positive samples.
        negatives (array): The negative samples.
        axis (int, optional): The distribution axis. Default: ``-1``.
        p (int, optional): The norm degree for pairwise distance. Default: ``2``.
        margin (float, optional): Margin for the triplet loss. Defaults to ``1.0``.
        eps (float, optional): Small positive constant to prevent numerical instability. Defaults to ``1e-6``.
>>>>>>> 44c1ce5e
        reduction (str, optional): Specifies the reduction to apply to the output:
          ``'none'`` | ``'mean'`` | ``'sum'``. Default: ``'none'``.

    Returns:
<<<<<<< HEAD
        mx.array: The computed Huber loss.
    """
    error = mx.abs(predictions - targets)
    is_small_error = error < delta
    squared_loss = 0.5 * mx.square(error)
    linear_loss = delta * error - 0.5 * (delta**2)
    loss = mx.where(is_small_error, squared_loss, linear_loss)
    return _reduce(loss, reduction)


def dice_loss(
    inputs: mx.array, targets: mx.array, eps: float = 1e-6, reduction: str = "none"
) -> mx.array:
    """
    Computes the Dice loss, useful for binary segmentation tasks.

    Args:
        inputs (mx.array): Predicted probabilities for each pixel.
        targets (mx.array): The target values (binary labels for each pixel).
        eps (float, optional): Small constant for numerical stability. Default: ``1e-6``.
=======
        array: Computed triplet loss. If reduction is "none", returns a tensor of the same shape as input;
                  if reduction is "mean" or "sum", returns a scalar tensor.
    """
    loss = mx.maximum(
        mx.sqrt(mx.power(anchors - positives, p).sum(axis) + eps)
        - mx.sqrt(mx.power(anchors - negatives, p).sum(axis) + eps)
        + margin,
        0,
    )
    return _reduce(loss, reduction)


def _reduce(loss: mx.array, reduction: str = "none"):
    if reduction == "mean":
        return mx.mean(loss)
    elif reduction == "sum":
        return mx.sum(loss)
    elif reduction == "none":
        return loss
    else:
        raise ValueError("Invalid reduction. Must be 'none', 'mean', or 'sum'.")


def hinge_loss(
    inputs: mx.array, targets: mx.array, reduction: str = "none"
) -> mx.array:
    r"""
    Computes the hinge loss between inputs and targets.

    .. math::

       \text{hinge}(y, y_{\text{pred}}) = \max(0, 1 - y \cdot y_{\text{pred}})


    Args:
        inputs (array): The predicted values.
        targets (array): The target values. They should be -1 or 1.
>>>>>>> 44c1ce5e
        reduction (str, optional): Specifies the reduction to apply to the output:
          ``'none'`` | ``'mean'`` | ``'sum'``. Default: ``'none'``.

    Returns:
<<<<<<< HEAD
        mx.array: The computed Dice loss.
    """
    intersection = mx.sum(inputs * targets, axis=1)  # Sum over the feature dimension
    union = mx.sum(inputs, axis=1) + mx.sum(targets, axis=1)
    dice_score = (2.0 * intersection + eps) / (union + eps)
    loss = 1 - dice_score
    return _reduce(loss, reduction)


def focal_loss(
    inputs: mx.array,
    targets: mx.array,
    alpha: float = 0.25,
    gamma: float = 2.0,
    reduction: str = "none",
) -> mx.array:
    """
    Computes the Focal loss, useful for handling class imbalance in binary classification tasks.

    Args:
        inputs (mx.array): Predicted probabilities for the positive class.
        targets (mx.array): The target values (binary).
        alpha (float, optional): Weighting factor for positive examples. Default: ``0.25``.
        gamma (float, optional): Modulating factor for hard examples. Default: ``2.0``.
=======
        array: The computed hinge loss.
    """
    loss = mx.maximum(1 - inputs * targets, 0)

    return _reduce(loss, reduction)


def huber_loss(
    inputs: mx.array, targets: mx.array, delta: float = 1.0, reduction: str = "none"
) -> mx.array:
    r"""
    Computes the Huber loss between inputs and targets.

    .. math::

        L_{\delta}(a) =
        \left\{ \begin{array}{ll}
            \frac{1}{2} a^2 & \text{for } |a| \leq \delta, \\
            \delta \left( |a| - \frac{1}{2} \delta \right) & \text{otherwise.}
        \end{array} \right.

    Args:
        inputs (array): The predicted values.
        targets (array): The target values.
        delta (float, optional): The threshold at which to change between L1 and L2 loss.
          Default: ``1.0``.
>>>>>>> 44c1ce5e
        reduction (str, optional): Specifies the reduction to apply to the output:
          ``'none'`` | ``'mean'`` | ``'sum'``. Default: ``'none'``.

    Returns:
<<<<<<< HEAD
        mx.array: The computed Focal loss.
    """
    BCE_loss = binary_cross_entropy(inputs, targets)
    pt = mx.exp(-BCE_loss)
    loss = alpha * (1 - pt) ** gamma * BCE_loss
    return _reduce(loss, reduction)


def contrastive_loss(
    embeddings1: mx.array,
    embeddings2: mx.array,
    targets: mx.array,
    margin: float = 1.0,
    reduction: str = "none",
) -> mx.array:
    """
    Computes the Contrastive loss, useful for learning embeddings.

    Args:
        embeddings1 (mx.array): Embeddings for the first set of samples.
        embeddings2 (mx.array): Embeddings for the second set of samples.
        targets (mx.array): The target values (binary labels indicating if pairs are similar or dissimilar).
        margin (float, optional): Margin for dissimilar pairs. Default: ``1.0``.
        reduction (str, optional): Specifies the reduction to apply to the output:
          ``'none'`` | ``'mean'`` | ``'sum'``. Default: ``'none'``.

    Returns:
        mx.array: The computed Contrastive loss.
    """
    distances = mx.sqrt(mx.sum(mx.square(embeddings1 - embeddings2), axis=1))
    loss = targets * distances + (1 - targets) * mx.maximum(0, margin - distances)
    return _reduce(loss, reduction)


def cosine_similarity_loss(
    embeddings1: mx.array,
    embeddings2: mx.array,
    targets: mx.array,
    eps: float = 1e-8,
    margin: float = 0.0,
    reduction: str = "none",
) -> mx.array:
    """
    Computes the Cosine Similarity loss, useful for tasks where the angle between embeddings is important.

    Args:
        embeddings1 (mx.array): Embeddings for the first set of samples.
        embeddings2 (mx.array): Embeddings for the second set of samples.
        targets (mx.array): The target values (cosine similarity between embeddings).
        margin (float, optional): Margin for dissimilar pairs. Default: ``0.0``.
=======
        array: The computed Huber loss.
    """
    errors = inputs - targets
    abs_errors = mx.abs(errors)
    quadratic = mx.minimum(abs_errors, delta)
    linear = abs_errors - quadratic
    loss = 0.5 * quadratic**2 + delta * linear

    return _reduce(loss, reduction)


def log_cosh_loss(
    inputs: mx.array, targets: mx.array, reduction: str = "none"
) -> mx.array:
    r"""
    Computes the log cosh loss between inputs and targets.

    Logcosh acts like L2 loss for small errors, ensuring stable gradients,
    and like the L1 loss for large errors, reducing sensitivity to outliers. This
    dual behavior offers a balanced, robust approach for regression tasks.

    .. math::

       \text{logcosh}(y_{\text{true}}, y_{\text{pred}}) =
            \frac{1}{n} \sum_{i=1}^{n}
            \log(\cosh(y_{\text{pred}}^{(i)} - y_{\text{true}}^{(i)}))


    Args:
        inputs (array): The predicted values.
        targets (array): The target values.
>>>>>>> 44c1ce5e
        reduction (str, optional): Specifies the reduction to apply to the output:
          ``'none'`` | ``'mean'`` | ``'sum'``. Default: ``'none'``.

    Returns:
<<<<<<< HEAD
        mx.array: The computed Cosine Similarity loss.
    """
    embeddings1_norm = mx.sqrt(mx.sum(mx.square(embeddings1), axis=1) + eps)
    embeddings2_norm = mx.sqrt(mx.sum(mx.square(embeddings2), axis=1) + eps)

    cos_similarity = mx.sum(embeddings1 * embeddings2, axis=1) / (
        embeddings1_norm * embeddings2_norm
    )
    loss = mx.where(
        targets == 1, 1 - cos_similarity, mx.maximum(0, cos_similarity - margin)
    )
=======
        array: The computed log cosh loss.
    """
    errors = inputs - targets
    loss = mx.logaddexp(errors, -errors) - math.log(2)

>>>>>>> 44c1ce5e
    return _reduce(loss, reduction)<|MERGE_RESOLUTION|>--- conflicted
+++ resolved
@@ -4,17 +4,6 @@
 
 import mlx.core as mx
 from mlx.nn.layers.base import Module
-
-
-<<<<<<< HEAD
-def _make_loss_module(f):
-    def decorator(klass):
-        klass.__call__ = lambda self, inputs, targets: f(
-            inputs, targets, self.reduction
-        )
-        return klass
-
-    return decorator
 
 
 def _reduce(loss: mx.array, reduction: str = "none"):
@@ -28,8 +17,6 @@
         raise ValueError("Invalid reduction. Must be 'none', 'mean', or 'sum'.")
 
 
-=======
->>>>>>> 44c1ce5e
 def cross_entropy(
     logits: mx.array,
     targets: mx.array,
@@ -209,40 +196,6 @@
     return _reduce(loss, reduction)
 
 
-<<<<<<< HEAD
-def hinge_loss(
-    predictions: mx.array, targets: mx.array, reduction: str = "none"
-) -> mx.array:
-    """
-    Computes the hinge loss between predictions and targets for binary classification tasks.
-
-    Args:
-        predictions (mx.array): The predicted values.
-        targets (mx.array): The target values (-1 or 1).
-        reduction (str, optional): Specifies the reduction to apply to the output:
-          ``'none'`` | ``'mean'`` | ``'sum'``. Default: ``'none'``.
-
-    Returns:
-        mx.array: The computed hinge loss.
-    """
-    loss = mx.maximum(0, 1 - targets * predictions)
-    return _reduce(loss, reduction)
-
-
-def huber_loss(
-    predictions: mx.array,
-    targets: mx.array,
-    delta: float = 1.0,
-    reduction: str = "none",
-) -> mx.array:
-    """
-    Computes the Huber loss, a robust loss function for regression tasks.
-
-    Args:
-        predictions (mx.array): The predicted values.
-        targets (mx.array): The target values.
-        delta (float, optional): Threshold for switching between quadratic and linear losses. Default: ``1.0``.
-=======
 def smooth_l1_loss(
     predictions: mx.array, targets: mx.array, beta: float = 1.0, reduction: str = "mean"
 ) -> mx.array:
@@ -314,33 +267,10 @@
         p (int, optional): The norm degree for pairwise distance. Default: ``2``.
         margin (float, optional): Margin for the triplet loss. Defaults to ``1.0``.
         eps (float, optional): Small positive constant to prevent numerical instability. Defaults to ``1e-6``.
->>>>>>> 44c1ce5e
-        reduction (str, optional): Specifies the reduction to apply to the output:
-          ``'none'`` | ``'mean'`` | ``'sum'``. Default: ``'none'``.
-
-    Returns:
-<<<<<<< HEAD
-        mx.array: The computed Huber loss.
-    """
-    error = mx.abs(predictions - targets)
-    is_small_error = error < delta
-    squared_loss = 0.5 * mx.square(error)
-    linear_loss = delta * error - 0.5 * (delta**2)
-    loss = mx.where(is_small_error, squared_loss, linear_loss)
-    return _reduce(loss, reduction)
-
-
-def dice_loss(
-    inputs: mx.array, targets: mx.array, eps: float = 1e-6, reduction: str = "none"
-) -> mx.array:
-    """
-    Computes the Dice loss, useful for binary segmentation tasks.
-
-    Args:
-        inputs (mx.array): Predicted probabilities for each pixel.
-        targets (mx.array): The target values (binary labels for each pixel).
-        eps (float, optional): Small constant for numerical stability. Default: ``1e-6``.
-=======
+        reduction (str, optional): Specifies the reduction to apply to the output:
+          ``'none'`` | ``'mean'`` | ``'sum'``. Default: ``'none'``.
+
+    Returns:
         array: Computed triplet loss. If reduction is "none", returns a tensor of the same shape as input;
                   if reduction is "mean" or "sum", returns a scalar tensor.
     """
@@ -351,19 +281,8 @@
         0,
     )
     return _reduce(loss, reduction)
-
-
-def _reduce(loss: mx.array, reduction: str = "none"):
-    if reduction == "mean":
-        return mx.mean(loss)
-    elif reduction == "sum":
-        return mx.sum(loss)
-    elif reduction == "none":
-        return loss
-    else:
-        raise ValueError("Invalid reduction. Must be 'none', 'mean', or 'sum'.")
-
-
+  
+  
 def hinge_loss(
     inputs: mx.array, targets: mx.array, reduction: str = "none"
 ) -> mx.array:
@@ -378,37 +297,10 @@
     Args:
         inputs (array): The predicted values.
         targets (array): The target values. They should be -1 or 1.
->>>>>>> 44c1ce5e
-        reduction (str, optional): Specifies the reduction to apply to the output:
-          ``'none'`` | ``'mean'`` | ``'sum'``. Default: ``'none'``.
-
-    Returns:
-<<<<<<< HEAD
-        mx.array: The computed Dice loss.
-    """
-    intersection = mx.sum(inputs * targets, axis=1)  # Sum over the feature dimension
-    union = mx.sum(inputs, axis=1) + mx.sum(targets, axis=1)
-    dice_score = (2.0 * intersection + eps) / (union + eps)
-    loss = 1 - dice_score
-    return _reduce(loss, reduction)
-
-
-def focal_loss(
-    inputs: mx.array,
-    targets: mx.array,
-    alpha: float = 0.25,
-    gamma: float = 2.0,
-    reduction: str = "none",
-) -> mx.array:
-    """
-    Computes the Focal loss, useful for handling class imbalance in binary classification tasks.
-
-    Args:
-        inputs (mx.array): Predicted probabilities for the positive class.
-        targets (mx.array): The target values (binary).
-        alpha (float, optional): Weighting factor for positive examples. Default: ``0.25``.
-        gamma (float, optional): Modulating factor for hard examples. Default: ``2.0``.
-=======
+        reduction (str, optional): Specifies the reduction to apply to the output:
+          ``'none'`` | ``'mean'`` | ``'sum'``. Default: ``'none'``.
+
+    Returns:
         array: The computed hinge loss.
     """
     loss = mx.maximum(1 - inputs * targets, 0)
@@ -435,63 +327,10 @@
         targets (array): The target values.
         delta (float, optional): The threshold at which to change between L1 and L2 loss.
           Default: ``1.0``.
->>>>>>> 44c1ce5e
-        reduction (str, optional): Specifies the reduction to apply to the output:
-          ``'none'`` | ``'mean'`` | ``'sum'``. Default: ``'none'``.
-
-    Returns:
-<<<<<<< HEAD
-        mx.array: The computed Focal loss.
-    """
-    BCE_loss = binary_cross_entropy(inputs, targets)
-    pt = mx.exp(-BCE_loss)
-    loss = alpha * (1 - pt) ** gamma * BCE_loss
-    return _reduce(loss, reduction)
-
-
-def contrastive_loss(
-    embeddings1: mx.array,
-    embeddings2: mx.array,
-    targets: mx.array,
-    margin: float = 1.0,
-    reduction: str = "none",
-) -> mx.array:
-    """
-    Computes the Contrastive loss, useful for learning embeddings.
-
-    Args:
-        embeddings1 (mx.array): Embeddings for the first set of samples.
-        embeddings2 (mx.array): Embeddings for the second set of samples.
-        targets (mx.array): The target values (binary labels indicating if pairs are similar or dissimilar).
-        margin (float, optional): Margin for dissimilar pairs. Default: ``1.0``.
-        reduction (str, optional): Specifies the reduction to apply to the output:
-          ``'none'`` | ``'mean'`` | ``'sum'``. Default: ``'none'``.
-
-    Returns:
-        mx.array: The computed Contrastive loss.
-    """
-    distances = mx.sqrt(mx.sum(mx.square(embeddings1 - embeddings2), axis=1))
-    loss = targets * distances + (1 - targets) * mx.maximum(0, margin - distances)
-    return _reduce(loss, reduction)
-
-
-def cosine_similarity_loss(
-    embeddings1: mx.array,
-    embeddings2: mx.array,
-    targets: mx.array,
-    eps: float = 1e-8,
-    margin: float = 0.0,
-    reduction: str = "none",
-) -> mx.array:
-    """
-    Computes the Cosine Similarity loss, useful for tasks where the angle between embeddings is important.
-
-    Args:
-        embeddings1 (mx.array): Embeddings for the first set of samples.
-        embeddings2 (mx.array): Embeddings for the second set of samples.
-        targets (mx.array): The target values (cosine similarity between embeddings).
-        margin (float, optional): Margin for dissimilar pairs. Default: ``0.0``.
-=======
+        reduction (str, optional): Specifies the reduction to apply to the output:
+          ``'none'`` | ``'mean'`` | ``'sum'``. Default: ``'none'``.
+
+    Returns:
         array: The computed Huber loss.
     """
     errors = inputs - targets
@@ -523,28 +362,13 @@
     Args:
         inputs (array): The predicted values.
         targets (array): The target values.
->>>>>>> 44c1ce5e
-        reduction (str, optional): Specifies the reduction to apply to the output:
-          ``'none'`` | ``'mean'`` | ``'sum'``. Default: ``'none'``.
-
-    Returns:
-<<<<<<< HEAD
-        mx.array: The computed Cosine Similarity loss.
-    """
-    embeddings1_norm = mx.sqrt(mx.sum(mx.square(embeddings1), axis=1) + eps)
-    embeddings2_norm = mx.sqrt(mx.sum(mx.square(embeddings2), axis=1) + eps)
-
-    cos_similarity = mx.sum(embeddings1 * embeddings2, axis=1) / (
-        embeddings1_norm * embeddings2_norm
-    )
-    loss = mx.where(
-        targets == 1, 1 - cos_similarity, mx.maximum(0, cos_similarity - margin)
-    )
-=======
+        reduction (str, optional): Specifies the reduction to apply to the output:
+          ``'none'`` | ``'mean'`` | ``'sum'``. Default: ``'none'``.
+
+    Returns:
         array: The computed log cosh loss.
     """
     errors = inputs - targets
     loss = mx.logaddexp(errors, -errors) - math.log(2)
 
->>>>>>> 44c1ce5e
     return _reduce(loss, reduction)