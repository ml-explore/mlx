--- conflicted
+++ resolved
@@ -222,58 +222,6 @@
             gradient, parameter * (1 - self.learning_rate * self.weight_decay), state
         )
 
-
-<<<<<<< HEAD
-class RMSprop(Optimizer):
-    r"""Implementation of the RMSprop optimizer.
-
-    The RMSprop update adjusts the Adagrad method in a very simple way in an
-    attempt to reduce its aggressive, monotonically decreasing learning rate.
-    Specifically, it uses a moving average of squared gradients to normalize
-    the gradient itself. That has an effect of balancing the step size decrease
-    (equivalently, divide the gradient by the root of the mean of the squares
-    of the gradients):
-
-    .. math::
-
-        v_{t+1} &= \beta v_t + (1 - \beta) g_t^2 \\
-        w_{t+1} &= w_t - \frac{\lambda}{\sqrt{v_{t+1} + \epsilon}} g_t
-
-    Where:
-    - :math:`\beta` is the decay rate that controls the moving average over past squared gradients.
-    - :math:`\lambda` is the learning rate.
-    - :math:`\epsilon` is a small constant that prevents division by zero.
-    - :math:`g_t` is the gradient at time step `t`.
-    - :math:`v_t` is the moving average of past squared gradients at time step `t`.
-
-    Args:
-        learning_rate (float): Learning rate :math:`\lambda`.
-        alpha (float): Smoothing constant :math:`\beta`.
-        eps (float): Term added to improve numerical stability :math:`\epsilon`.
-    """
-
-    def __init__(self, learning_rate: float, alpha: float = 0.99, eps: float = 1e-8):
-        super().__init__()
-
-        self.learning_rate = learning_rate
-        self.alpha = alpha
-        self.eps = eps
-
-    def apply_single(
-            self, gradient: mx.array, parameter: mx.array, state: OptimizerState
-    ):
-        """Performs the RMSprop parameter update and stores the squared
-        average of gradients in the optimizer state."""
-        squared_grad_avg = state.get('squared_grad_avg', mx.zeros_like(gradient))
-
-        squared_grad_avg = self.alpha * squared_grad_avg + (1 - self.alpha) * mx.square(gradient)
-
-        state['squared_grad_avg'] = squared_grad_avg
-
-        parameter_update = self.learning_rate * gradient / (mx.sqrt(squared_grad_avg) + self.eps)
-
-        return parameter - parameter_update
-=======
 class Adagrad(Optimizer):
     r"""Implementation of the Adagrad optimizer [1].
 
@@ -316,4 +264,54 @@
         state["v"] = v
 
         return parameter - lr * gradient / (mx.sqrt(v) + eps)
->>>>>>> 2d0130f8
+
+ 
+class RMSprop(Optimizer):
+    r"""Implementation of the RMSprop optimizer.
+
+    The RMSprop update adjusts the Adagrad method in a very simple way in an
+    attempt to reduce its aggressive, monotonically decreasing learning rate.
+    Specifically, it uses a moving average of squared gradients to normalize
+    the gradient itself. That has an effect of balancing the step size decrease
+    (equivalently, divide the gradient by the root of the mean of the squares
+    of the gradients):
+
+    .. math::
+
+        v_{t+1} &= \beta v_t + (1 - \beta) g_t^2 \\
+        w_{t+1} &= w_t - \frac{\lambda}{\sqrt{v_{t+1} + \epsilon}} g_t
+
+    Where:
+    - :math:`\beta` is the decay rate that controls the moving average over past squared gradients.
+    - :math:`\lambda` is the learning rate.
+    - :math:`\epsilon` is a small constant that prevents division by zero.
+    - :math:`g_t` is the gradient at time step `t`.
+    - :math:`v_t` is the moving average of past squared gradients at time step `t`.
+
+    Args:
+        learning_rate (float): Learning rate :math:`\lambda`.
+        alpha (float): Smoothing constant :math:`\beta`.
+        eps (float): Term added to improve numerical stability :math:`\epsilon`.
+    """
+
+    def __init__(self, learning_rate: float, alpha: float = 0.99, eps: float = 1e-8):
+        super().__init__()
+
+        self.learning_rate = learning_rate
+        self.alpha = alpha
+        self.eps = eps
+
+    def apply_single(
+            self, gradient: mx.array, parameter: mx.array, state: OptimizerState
+    ):
+        """Performs the RMSprop parameter update and stores the squared
+        average of gradients in the optimizer state."""
+        squared_grad_avg = state.get('squared_grad_avg', mx.zeros_like(gradient))
+
+        squared_grad_avg = self.alpha * squared_grad_avg + (1 - self.alpha) * mx.square(gradient)
+
+        state['squared_grad_avg'] = squared_grad_avg
+
+        parameter_update = self.learning_rate * gradient / (mx.sqrt(squared_grad_avg) + self.eps)
+
+        return parameter - parameter_update