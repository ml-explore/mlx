# Filename rules in cuda backend:
#
# * Use .cu/.cuh if code contains device code, and .cpp/.h if not.
# * Device-only code should be put in device/ subdir.
# * Files in device/ subdir should not include files outside.
target_sources(
  mlx
  PRIVATE ${CMAKE_CURRENT_SOURCE_DIR}/allocator.cpp
          ${CMAKE_CURRENT_SOURCE_DIR}/arange.cu
          ${CMAKE_CURRENT_SOURCE_DIR}/arg_reduce.cu
          ${CMAKE_CURRENT_SOURCE_DIR}/binary_two.cu
          ${CMAKE_CURRENT_SOURCE_DIR}/compiled.cpp
          ${CMAKE_CURRENT_SOURCE_DIR}/copy.cu
          ${CMAKE_CURRENT_SOURCE_DIR}/copy/copy_contiguous.cu
          ${CMAKE_CURRENT_SOURCE_DIR}/copy/copy_general.cu
          ${CMAKE_CURRENT_SOURCE_DIR}/copy/copy_general_dynamic.cu
          ${CMAKE_CURRENT_SOURCE_DIR}/copy/copy_general_input.cu
          ${CMAKE_CURRENT_SOURCE_DIR}/conv.cpp
          ${CMAKE_CURRENT_SOURCE_DIR}/conv/gemm_conv.cu
          ${CMAKE_CURRENT_SOURCE_DIR}/conv/gemm_grouped_conv.cu
          ${CMAKE_CURRENT_SOURCE_DIR}/cublas_utils.cpp
          ${CMAKE_CURRENT_SOURCE_DIR}/cuda.cpp
          ${CMAKE_CURRENT_SOURCE_DIR}/cudnn_utils.cpp
          ${CMAKE_CURRENT_SOURCE_DIR}/custom_kernel.cpp
          ${CMAKE_CURRENT_SOURCE_DIR}/device.cpp
          ${CMAKE_CURRENT_SOURCE_DIR}/distributed.cu
          ${CMAKE_CURRENT_SOURCE_DIR}/eval.cpp
          ${CMAKE_CURRENT_SOURCE_DIR}/event.cu
          ${CMAKE_CURRENT_SOURCE_DIR}/fence.cpp
          ${CMAKE_CURRENT_SOURCE_DIR}/gemms/gemv.cu
          ${CMAKE_CURRENT_SOURCE_DIR}/gemms/cublas_gemm.cpp
          ${CMAKE_CURRENT_SOURCE_DIR}/jit_module.cpp
          ${CMAKE_CURRENT_SOURCE_DIR}/indexing.cpp
          ${CMAKE_CURRENT_SOURCE_DIR}/kernel_utils.cu
          ${CMAKE_CURRENT_SOURCE_DIR}/matmul.cpp
          ${CMAKE_CURRENT_SOURCE_DIR}/load.cpp
          ${CMAKE_CURRENT_SOURCE_DIR}/layer_norm.cu
          ${CMAKE_CURRENT_SOURCE_DIR}/logsumexp.cu
          ${CMAKE_CURRENT_SOURCE_DIR}/primitives.cpp
          ${CMAKE_CURRENT_SOURCE_DIR}/random.cu
          ${CMAKE_CURRENT_SOURCE_DIR}/reduce.cu
          ${CMAKE_CURRENT_SOURCE_DIR}/reduce/all_reduce.cu
          ${CMAKE_CURRENT_SOURCE_DIR}/reduce/col_reduce.cu
          ${CMAKE_CURRENT_SOURCE_DIR}/reduce/init_reduce.cu
          ${CMAKE_CURRENT_SOURCE_DIR}/reduce/row_reduce.cu
          ${CMAKE_CURRENT_SOURCE_DIR}/rms_norm.cu
          ${CMAKE_CURRENT_SOURCE_DIR}/rope.cu
          ${CMAKE_CURRENT_SOURCE_DIR}/scaled_dot_product_attention.cpp
          ${CMAKE_CURRENT_SOURCE_DIR}/scaled_dot_product_attention.cu
          ${CMAKE_CURRENT_SOURCE_DIR}/scan.cu
          ${CMAKE_CURRENT_SOURCE_DIR}/slicing.cpp
          ${CMAKE_CURRENT_SOURCE_DIR}/softmax.cu
          ${CMAKE_CURRENT_SOURCE_DIR}/sort.cu
          ${CMAKE_CURRENT_SOURCE_DIR}/ternary.cu
          ${CMAKE_CURRENT_SOURCE_DIR}/utils.cpp
          ${CMAKE_CURRENT_SOURCE_DIR}/quantized/affine_quantize.cu
          ${CMAKE_CURRENT_SOURCE_DIR}/quantized/fp_quantize.cu
          ${CMAKE_CURRENT_SOURCE_DIR}/quantized/quantized.cpp
          ${CMAKE_CURRENT_SOURCE_DIR}/quantized/convert_fp8.cu
          ${CMAKE_CURRENT_SOURCE_DIR}/worker.cpp)

add_subdirectory(${CMAKE_CURRENT_SOURCE_DIR}/binary)
add_subdirectory(${CMAKE_CURRENT_SOURCE_DIR}/unary)

# fp4 is not available on < 12.8
if(CMAKE_CUDA_COMPILER_VERSION VERSION_LESS 12.8.0)
  target_include_directories(mlx PRIVATE ${CMAKE_CURRENT_SOURCE_DIR}/quantized/)
endif()

if(CMAKE_CUDA_COMPILER_VERSION VERSION_GREATER_EQUAL 12.9.0)
  target_sources(
    mlx PRIVATE ${CMAKE_CURRENT_SOURCE_DIR}/gemms/cublas_gemm_batched_12_9.cu)
else()
  target_sources(
    mlx PRIVATE ${CMAKE_CURRENT_SOURCE_DIR}/gemms/cublas_gemm_batched_12_0.cpp)
endif()

# Embed kernel sources in binary for JIT compilation.
file(
  GLOB MLX_JIT_SOURCES
  RELATIVE ${CMAKE_CURRENT_SOURCE_DIR}
  "${CMAKE_CURRENT_SOURCE_DIR}/device/*.h"
  "${CMAKE_CURRENT_SOURCE_DIR}/device/*.cuh")
string(JOIN ":" MLX_JIT_SOURCES_ARG ${MLX_JIT_SOURCES})
add_custom_command(
  OUTPUT gen/cuda_jit_sources.h
  COMMAND
    ${CMAKE_COMMAND} -DMLX_SOURCE_ROOT=${CMAKE_CURRENT_SOURCE_DIR}
    -DMLX_JIT_SOURCES=${MLX_JIT_SOURCES_ARG} -P
    "${CMAKE_CURRENT_SOURCE_DIR}/bin2h.cmake"
  DEPENDS bin2h.cmake ${MLX_JIT_SOURCES})
add_custom_target(cuda_jit_sources DEPENDS gen/cuda_jit_sources.h)
add_dependencies(mlx cuda_jit_sources)
target_include_directories(mlx PRIVATE "${CMAKE_CURRENT_BINARY_DIR}/gen")

# ------------------------ Compilation configs ------------------------

target_compile_definitions(mlx PRIVATE MLX_USE_CUDA)

# Enable defining device lambda functions.
target_compile_options(mlx
                       PRIVATE "$<$<COMPILE_LANGUAGE:CUDA>:--extended-lambda>")

# Enable calling host constexpr functions from device. This is needed because
# the constexpr version of isnan is host only.
target_compile_options(
  mlx PRIVATE "$<$<COMPILE_LANGUAGE:CUDA>:--expt-relaxed-constexpr>")

# CUDA 12.8 emits warning #20280-D for copy kernels which is a false positive.
# Explicitly pass this flag to suppress the warning, it is safe to set it to
# true but the warning wouldn't be suppressed.
if(CMAKE_CUDA_COMPILER_VERSION VERSION_GREATER_EQUAL 12.8.0)
  target_compile_options(
    mlx
    PRIVATE "$<$<COMPILE_LANGUAGE:CUDA>:--static-global-template-stub=false>")
endif()

# Suppress warning when building for compute capability 7 used by V100.
target_compile_options(
  mlx PRIVATE "$<$<COMPILE_LANGUAGE:CUDA>:--Wno-deprecated-gpu-targets>")

# Suppress nvcc warnings on MLX headers.
target_compile_options(mlx PRIVATE $<$<COMPILE_LANGUAGE:CUDA>:-Xcudafe
                                   --diag_suppress=997>)

# Use stronger binaries compression. This feature was introduced in CUDA 12.8
# and requires drivers released after CUDA 12.4.
if(CMAKE_CUDA_COMPILER_VERSION VERSION_GREATER_EQUAL 12.8.0)
  target_compile_options(
    mlx PRIVATE "$<$<COMPILE_LANGUAGE:CUDA>:--compress-mode=size>")
endif()

# Use native CUDA arch by default.
if(NOT DEFINED MLX_CUDA_ARCHITECTURES)
  execute_process(
    COMMAND __nvcc_device_query
    OUTPUT_VARIABLE MLX_CUDA_ARCHITECTURES
    OUTPUT_STRIP_TRAILING_WHITESPACE)
  set(UPGRADABLE_ARCHITECTURES "90;100;121")
  if(MLX_CUDA_ARCHITECTURES STREQUAL "")
    message(
      FATAL_ERROR
        "Can not get native CUDA arch, must set MLX_CUDA_ARCHITECTURES")
  elseif(MLX_CUDA_ARCHITECTURES IN_LIST UPGRADABLE_ARCHITECTURES)
    # Use arch-specific compute capability whenever possible.
    set(MLX_CUDA_ARCHITECTURES "${MLX_CUDA_ARCHITECTURES}a")
  endif()
endif()
message(STATUS "CUDA architectures: ${MLX_CUDA_ARCHITECTURES}")
set_target_properties(mlx PROPERTIES CUDA_ARCHITECTURES
                                     "${MLX_CUDA_ARCHITECTURES}")

<<<<<<< HEAD
set(MLX_CUDA_HAS_SM100 OFF)
foreach(_arch IN LISTS MLX_CUDA_ARCHITECTURES)
  string(REGEX MATCH "^[0-9]+" _n "${_arch}")
  if(_n AND _n GREATER_EQUAL 100)
    set(MLX_CUDA_HAS_SM100 ON)
    break()
  endif()
endforeach()

if(MLX_CUDA_HAS_SM100 AND CMAKE_CUDA_COMPILER_VERSION VERSION_GREATER_EQUAL
                          12.8.0)
  target_sources(
    mlx
    PRIVATE ${CMAKE_CURRENT_SOURCE_DIR}/quantized/qqmm.cpp
            ${CMAKE_CURRENT_SOURCE_DIR}/quantized/cublas_qqmm.cpp
            ${CMAKE_CURRENT_SOURCE_DIR}/quantized/qqmm_utils.cu)
else()
  target_sources(mlx
                 PRIVATE ${CMAKE_CURRENT_SOURCE_DIR}/quantized/qqmm_stub.cpp)
endif()
=======
# ------------------------ Dependencies ------------------------
>>>>>>> f9004103

# Use fixed version of CCCL.
FetchContent_Declare(
  cccl
  URL "https://github.com/NVIDIA/cccl/releases/download/v2.8.1/cccl-v2.8.1.zip")
FetchContent_MakeAvailable(cccl)
target_include_directories(mlx BEFORE PRIVATE "${cccl_SOURCE_DIR}/include")

# Install CCCL headers for JIT.
install(DIRECTORY ${cccl_SOURCE_DIR}/include/cuda
        DESTINATION ${CMAKE_INSTALL_INCLUDEDIR}/cccl)
install(DIRECTORY ${cccl_SOURCE_DIR}/include/nv
        DESTINATION ${CMAKE_INSTALL_INCLUDEDIR}/cccl)

# The binary of C++ tests will not be installed so it can not find the CCCL
# headers, and we have to hard-code the path.
if(MLX_BUILD_TESTS)
  target_compile_definitions(mlx
                             PRIVATE MLX_CCCL_DIR="${cccl_SOURCE_DIR}/include")
endif()

# Use fixed version of NVTX.
FetchContent_Declare(
  nvtx3
  GIT_REPOSITORY https://github.com/NVIDIA/NVTX.git
  GIT_TAG v3.1.1
  GIT_SHALLOW TRUE
  SOURCE_SUBDIR c EXCLUDE_FROM_ALL)
FetchContent_MakeAvailable(nvtx3)
target_link_libraries(mlx PUBLIC $<BUILD_INTERFACE:nvtx3-cpp>)

# Make cuda runtime APIs available in non-cuda files.
find_package(CUDAToolkit REQUIRED)
target_include_directories(mlx PRIVATE ${CUDAToolkit_INCLUDE_DIRS})

# Use cublasLt.
target_link_libraries(mlx PRIVATE CUDA::cublasLt)

# Use NVRTC and driver APIs.
target_link_libraries(mlx PRIVATE CUDA::nvrtc CUDA::cuda_driver)

# Use the frontend APIs of cuDNN.
FetchContent_Declare(
  cudnn
  GIT_REPOSITORY https://github.com/NVIDIA/cudnn-frontend.git
  GIT_TAG v1.16.0
  GIT_SHALLOW TRUE
  EXCLUDE_FROM_ALL)
set(CUDNN_FRONTEND_SKIP_JSON_LIB ON)
set(CUDNN_FRONTEND_BUILD_SAMPLES OFF)
set(CUDNN_FRONTEND_BUILD_TESTS OFF)
set(CUDNN_FRONTEND_BUILD_PYTHON_BINDINGS OFF)
FetchContent_MakeAvailable(cudnn)
target_link_libraries(mlx PRIVATE cudnn_frontend)
# Link with the actual cuDNN libraries.
include(${cudnn_frontend_SOURCE_DIR}/cmake/cuDNN.cmake)
target_link_libraries(mlx PRIVATE CUDNN::cudnn_all)<|MERGE_RESOLUTION|>--- conflicted
+++ resolved
@@ -65,6 +65,12 @@
 # fp4 is not available on < 12.8
 if(CMAKE_CUDA_COMPILER_VERSION VERSION_LESS 12.8.0)
   target_include_directories(mlx PRIVATE ${CMAKE_CURRENT_SOURCE_DIR}/quantized/)
+else()
+  target_sources(
+    mlx
+    PRIVATE ${CMAKE_CURRENT_SOURCE_DIR}/quantized/qqmm.cpp
+            ${CMAKE_CURRENT_SOURCE_DIR}/quantized/cublas_qqmm.cpp
+            ${CMAKE_CURRENT_SOURCE_DIR}/quantized/qqmm_utils.cu)
 endif()
 
 if(CMAKE_CUDA_COMPILER_VERSION VERSION_GREATER_EQUAL 12.9.0)
@@ -150,30 +156,7 @@
 set_target_properties(mlx PROPERTIES CUDA_ARCHITECTURES
                                      "${MLX_CUDA_ARCHITECTURES}")
 
-<<<<<<< HEAD
-set(MLX_CUDA_HAS_SM100 OFF)
-foreach(_arch IN LISTS MLX_CUDA_ARCHITECTURES)
-  string(REGEX MATCH "^[0-9]+" _n "${_arch}")
-  if(_n AND _n GREATER_EQUAL 100)
-    set(MLX_CUDA_HAS_SM100 ON)
-    break()
-  endif()
-endforeach()
-
-if(MLX_CUDA_HAS_SM100 AND CMAKE_CUDA_COMPILER_VERSION VERSION_GREATER_EQUAL
-                          12.8.0)
-  target_sources(
-    mlx
-    PRIVATE ${CMAKE_CURRENT_SOURCE_DIR}/quantized/qqmm.cpp
-            ${CMAKE_CURRENT_SOURCE_DIR}/quantized/cublas_qqmm.cpp
-            ${CMAKE_CURRENT_SOURCE_DIR}/quantized/qqmm_utils.cu)
-else()
-  target_sources(mlx
-                 PRIVATE ${CMAKE_CURRENT_SOURCE_DIR}/quantized/qqmm_stub.cpp)
-endif()
-=======
 # ------------------------ Dependencies ------------------------
->>>>>>> f9004103
 
 # Use fixed version of CCCL.
 FetchContent_Declare(
