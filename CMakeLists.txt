--- conflicted
+++ resolved
@@ -66,17 +66,10 @@
 
 add_library(mlx)
 
-<<<<<<< HEAD
-if (MLX_BUILD_METAL)
+if(MLX_BUILD_METAL)
   set(METAL_LIB "-framework Metal")
   set(FOUNDATION_LIB "-framework Foundation")
   set(QUARTZ_LIB "-framework QuartzCore")
-=======
-if(MLX_BUILD_METAL)
-  find_library(METAL_LIB Metal)
-  find_library(FOUNDATION_LIB Foundation)
-  find_library(QUARTZ_LIB QuartzCore)
->>>>>>> 669c2714
 endif()
 
 if(MLX_BUILD_METAL AND NOT METAL_LIB)
