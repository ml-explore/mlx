# Individual Contributors

If you wish to be acknowledged for your contributions, please list your name
with a short description of your contribution(s) below. For example:

- Jane Smith: Added the `foo` and `bar` ops.

MLX was developed with contributions from the following individuals:

- Nripesh Niketan: Added `softsign`, `softmax`, `hardswish`, `logsoftmax` activation functions. Added `dropout3d` ops. Added `LogicalAnd` and `LogicalOR` ops.
- Juarez Bochi: Fixed bug in cross attention.
- Justin Deschenaux: Sine, Cosine, arange, randint, truncated normal, bernoulli, lion optimizer, Dropout2d, linear and logistic regression python example.
<<<<<<< HEAD
- Diogo Da Cruz: Added `tri`, `tril`, `triu`, `tensordot`, `inner`, `outer`, `tile`, `StreamContext`, `stream` and safetensor support
- Gabrijel Boduljak: Added `mlx.core.linalg`, implemented `norm` method and `InstanceNorm` layer. Implemented pooling layers and ``Upsample2d``.
=======
- Diogo Da Cruz: Added `tri`, `tril`, `triu`, `tensordot`, `inner`, `outer`, `tile`, `StreamContext`, `stream` and safetensor support.
- Gabrijel Boduljak: Added `mlx.core.linalg`, implemented `norm` method and `InstanceNorm` layer. Implemented ``MaxPool1d``, ``MaxPool2d``, ``AvgPool1d``, ``AvgPool2d``.
- Hinrik Snær Guðmundsson: Added `atleast_1d`, `atleast_2d`, `atleast_3d` ops.
>>>>>>> f883fced

<a href="https://github.com/ml-explore/mlx/graphs/contributors">
  <img class="dark-light" src="https://contrib.rocks/image?repo=ml-explore/mlx&anon=0&columns=20&max=100&r=true" />
</a>

# Third-Party Software

MLX leverages several third-party software, listed here together with
their license copied verbatim.

## PocketFFT

Copyright (C) 2010-2018 Max-Planck-Society
All rights reserved.

Redistribution and use in source and binary forms, with or without modification,
are permitted provided that the following conditions are met:

* Redistributions of source code must retain the above copyright notice, this
  list of conditions and the following disclaimer.
* Redistributions in binary form must reproduce the above copyright notice, this
  list of conditions and the following disclaimer in the documentation and/or
  other materials provided with the distribution.
* Neither the name of the copyright holder nor the names of its contributors may
  be used to endorse or promote products derived from this software without
  specific prior written permission.

THIS SOFTWARE IS PROVIDED BY THE COPYRIGHT HOLDERS AND CONTRIBUTORS "AS IS" AND
ANY EXPRESS OR IMPLIED WARRANTIES, INCLUDING, BUT NOT LIMITED TO, THE IMPLIED
WARRANTIES OF MERCHANTABILITY AND FITNESS FOR A PARTICULAR PURPOSE ARE
DISCLAIMED. IN NO EVENT SHALL THE COPYRIGHT HOLDER OR CONTRIBUTORS BE LIABLE FOR
ANY DIRECT, INDIRECT, INCIDENTAL, SPECIAL, EXEMPLARY, OR CONSEQUENTIAL DAMAGES
(INCLUDING, BUT NOT LIMITED TO, PROCUREMENT OF SUBSTITUTE GOODS OR SERVICES;
LOSS OF USE, DATA, OR PROFITS; OR BUSINESS INTERRUPTION) HOWEVER CAUSED AND ON
ANY THEORY OF LIABILITY, WHETHER IN CONTRACT, STRICT LIABILITY, OR TORT
(INCLUDING NEGLIGENCE OR OTHERWISE) ARISING IN ANY WAY OUT OF THE USE OF THIS
SOFTWARE, EVEN IF ADVISED OF THE POSSIBILITY OF SUCH DAMAGE.

## metal-cpp

                              Apache License
                        Version 2.0, January 2004
                    http://www.apache.org/licenses/

TERMS AND CONDITIONS FOR USE, REPRODUCTION, AND DISTRIBUTION

1. Definitions.

  "License" shall mean the terms and conditions for use, reproduction,
  and distribution as defined by Sections 1 through 9 of this document.

  "Licensor" shall mean the copyright owner or entity authorized by
  the copyright owner that is granting the License.

  "Legal Entity" shall mean the union of the acting entity and all
  other entities that control, are controlled by, or are under common
  control with that entity. For the purposes of this definition,
  "control" means (i) the power, direct or indirect, to cause the
  direction or management of such entity, whether by contract or
  otherwise, or (ii) ownership of fifty percent (50%) or more of the
  outstanding shares, or (iii) beneficial ownership of such entity.

  "You" (or "Your") shall mean an individual or Legal Entity
  exercising permissions granted by this License.

  "Source" form shall mean the preferred form for making modifications,
  including but not limited to software source code, documentation
  source, and configuration files.

  "Object" form shall mean any form resulting from mechanical
  transformation or translation of a Source form, including but
  not limited to compiled object code, generated documentation,
  and conversions to other media types.

  "Work" shall mean the work of authorship, whether in Source or
  Object form, made available under the License, as indicated by a
  copyright notice that is included in or attached to the work
  (an example is provided in the Appendix below).

  "Derivative Works" shall mean any work, whether in Source or Object
  form, that is based on (or derived from) the Work and for which the
  editorial revisions, annotations, elaborations, or other modifications
  represent, as a whole, an original work of authorship. For the purposes
  of this License, Derivative Works shall not include works that remain
  separable from, or merely link (or bind by name) to the interfaces of,
  the Work and Derivative Works thereof.

  "Contribution" shall mean any work of authorship, including
  the original version of the Work and any modifications or additions
  to that Work or Derivative Works thereof, that is intentionally
  submitted to Licensor for inclusion in the Work by the copyright owner
  or by an individual or Legal Entity authorized to submit on behalf of
  the copyright owner. For the purposes of this definition, "submitted"
  means any form of electronic, verbal, or written communication sent
  to the Licensor or its representatives, including but not limited to
  communication on electronic mailing lists, source code control systems,
  and issue tracking systems that are managed by, or on behalf of, the
  Licensor for the purpose of discussing and improving the Work, but
  excluding communication that is conspicuously marked or otherwise
  designated in writing by the copyright owner as "Not a Contribution."

  "Contributor" shall mean Licensor and any individual or Legal Entity
  on behalf of whom a Contribution has been received by Licensor and
  subsequently incorporated within the Work.

2. Grant of Copyright License. Subject to the terms and conditions of
  this License, each Contributor hereby grants to You a perpetual,
  worldwide, non-exclusive, no-charge, royalty-free, irrevocable
  copyright license to reproduce, prepare Derivative Works of,
  publicly display, publicly perform, sublicense, and distribute the
  Work and such Derivative Works in Source or Object form.

3. Grant of Patent License. Subject to the terms and conditions of
  this License, each Contributor hereby grants to You a perpetual,
  worldwide, non-exclusive, no-charge, royalty-free, irrevocable
  (except as stated in this section) patent license to make, have made,
  use, offer to sell, sell, import, and otherwise transfer the Work,
  where such license applies only to those patent claims licensable
  by such Contributor that are necessarily infringed by their
  Contribution(s) alone or by combination of their Contribution(s)
  with the Work to which such Contribution(s) was submitted. If You
  institute patent litigation against any entity (including a
  cross-claim or counterclaim in a lawsuit) alleging that the Work
  or a Contribution incorporated within the Work constitutes direct
  or contributory patent infringement, then any patent licenses
  granted to You under this License for that Work shall terminate
  as of the date such litigation is filed.

4. Redistribution. You may reproduce and distribute copies of the
  Work or Derivative Works thereof in any medium, with or without
  modifications, and in Source or Object form, provided that You
  meet the following conditions:

  (a) You must give any other recipients of the Work or
      Derivative Works a copy of this License; and

  (b) You must cause any modified files to carry prominent notices
      stating that You changed the files; and

  (c) You must retain, in the Source form of any Derivative Works
      that You distribute, all copyright, patent, trademark, and
      attribution notices from the Source form of the Work,
      excluding those notices that do not pertain to any part of
      the Derivative Works; and

  (d) If the Work includes a "NOTICE" text file as part of its
      distribution, then any Derivative Works that You distribute must
      include a readable copy of the attribution notices contained
      within such NOTICE file, excluding those notices that do not
      pertain to any part of the Derivative Works, in at least one
      of the following places: within a NOTICE text file distributed
      as part of the Derivative Works; within the Source form or
      documentation, if provided along with the Derivative Works; or,
      within a display generated by the Derivative Works, if and
      wherever such third-party notices normally appear. The contents
      of the NOTICE file are for informational purposes only and
      do not modify the License. You may add Your own attribution
      notices within Derivative Works that You distribute, alongside
      or as an addendum to the NOTICE text from the Work, provided
      that such additional attribution notices cannot be construed
      as modifying the License.

  You may add Your own copyright statement to Your modifications and
  may provide additional or different license terms and conditions
  for use, reproduction, or distribution of Your modifications, or
  for any such Derivative Works as a whole, provided Your use,
  reproduction, and distribution of the Work otherwise complies with
  the conditions stated in this License.

5. Submission of Contributions. Unless You explicitly state otherwise,
  any Contribution intentionally submitted for inclusion in the Work
  by You to the Licensor shall be under the terms and conditions of
  this License, without any additional terms or conditions.
  Notwithstanding the above, nothing herein shall supersede or modify
  the terms of any separate license agreement you may have executed
  with Licensor regarding such Contributions.

6. Trademarks. This License does not grant permission to use the trade
  names, trademarks, service marks, or product names of the Licensor,
  except as required for reasonable and customary use in describing the
  origin of the Work and reproducing the content of the NOTICE file.

7. Disclaimer of Warranty. Unless required by applicable law or
  agreed to in writing, Licensor provides the Work (and each
  Contributor provides its Contributions) on an "AS IS" BASIS,
  WITHOUT WARRANTIES OR CONDITIONS OF ANY KIND, either express or
  implied, including, without limitation, any warranties or conditions
  of TITLE, NON-INFRINGEMENT, MERCHANTABILITY, or FITNESS FOR A
  PARTICULAR PURPOSE. You are solely responsible for determining the
  appropriateness of using or redistributing the Work and assume any
  risks associated with Your exercise of permissions under this License.

8. Limitation of Liability. In no event and under no legal theory,
  whether in tort (including negligence), contract, or otherwise,
  unless required by applicable law (such as deliberate and grossly
  negligent acts) or agreed to in writing, shall any Contributor be
  liable to You for damages, including any direct, indirect, special,
  incidental, or consequential damages of any character arising as a
  result of this License or out of the use or inability to use the
  Work (including but not limited to damages for loss of goodwill,
  work stoppage, computer failure or malfunction, or any and all
  other commercial damages or losses), even if such Contributor
  has been advised of the possibility of such damages.

9. Accepting Warranty or Additional Liability. While redistributing
  the Work or Derivative Works thereof, You may choose to offer,
  and charge a fee for, acceptance of support, warranty, indemnity,
  or other liability obligations and/or rights consistent with this
  License. However, in accepting such obligations, You may act only
  on Your own behalf and on Your sole responsibility, not on behalf
  of any other Contributor, and only if You agree to indemnify,
  defend, and hold each Contributor harmless for any liability
  incurred by, or claims asserted against, such Contributor by reason
  of your accepting any such warranty or additional liability.

END OF TERMS AND CONDITIONS

APPENDIX: How to apply the Apache License to your work.

  To apply the Apache License to your work, attach the following
  boilerplate notice, with the fields enclosed by brackets "[]"
  replaced with your own identifying information. (Don't include
  the brackets!)  The text should be enclosed in the appropriate
  comment syntax for the file format. We also recommend that a
  file or class name and description of purpose be included on the
  same "printed page" as the copyright notice for easier
  identification within third-party archives.

Copyright © 2023 Apple Inc.

Licensed under the Apache License, Version 2.0 (the "License");
you may not use this file except in compliance with the License.
You may obtain a copy of the License at

    http://www.apache.org/licenses/LICENSE-2.0

Unless required by applicable law or agreed to in writing, software
distributed under the License is distributed on an "AS IS" BASIS,
WITHOUT WARRANTIES OR CONDITIONS OF ANY KIND, either express or implied.
See the License for the specific language governing permissions and
limitations under the License.<|MERGE_RESOLUTION|>--- conflicted
+++ resolved
@@ -9,15 +9,10 @@
 
 - Nripesh Niketan: Added `softsign`, `softmax`, `hardswish`, `logsoftmax` activation functions. Added `dropout3d` ops. Added `LogicalAnd` and `LogicalOR` ops.
 - Juarez Bochi: Fixed bug in cross attention.
-- Justin Deschenaux: Sine, Cosine, arange, randint, truncated normal, bernoulli, lion optimizer, Dropout2d, linear and logistic regression python example.
-<<<<<<< HEAD
-- Diogo Da Cruz: Added `tri`, `tril`, `triu`, `tensordot`, `inner`, `outer`, `tile`, `StreamContext`, `stream` and safetensor support
+- Justin Deschenaux: Sine, Cosine, arange, randint, truncated normal, bernoulli, lion optimizer, Dropout2d, linear and logistic regression pytho
+- Diogo Da Cruz: Added `tri`, `tril`, `triu`, `tensordot`, `inner`, `outer`, `tile`, `StreamContext`, `stream` and safetensor support.
 - Gabrijel Boduljak: Added `mlx.core.linalg`, implemented `norm` method and `InstanceNorm` layer. Implemented pooling layers and ``Upsample2d``.
-=======
-- Diogo Da Cruz: Added `tri`, `tril`, `triu`, `tensordot`, `inner`, `outer`, `tile`, `StreamContext`, `stream` and safetensor support.
-- Gabrijel Boduljak: Added `mlx.core.linalg`, implemented `norm` method and `InstanceNorm` layer. Implemented ``MaxPool1d``, ``MaxPool2d``, ``AvgPool1d``, ``AvgPool2d``.
 - Hinrik Snær Guðmundsson: Added `atleast_1d`, `atleast_2d`, `atleast_3d` ops.
->>>>>>> f883fced
 
 <a href="https://github.com/ml-explore/mlx/graphs/contributors">
   <img class="dark-light" src="https://contrib.rocks/image?repo=ml-explore/mlx&anon=0&columns=20&max=100&r=true" />
