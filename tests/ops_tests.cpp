// Copyright © 2023-2024 Apple Inc.
#include <cmath>
#include <numeric>

#include "doctest/doctest.h"

#include "mlx/mlx.h"

using namespace mlx::core;

TEST_CASE("test copy") {
  array x(1.0);
  auto y = copy(x);
  CHECK_EQ(y.shape(), std::vector<int>{});
  CHECK_NE(y.id(), x.id());
  CHECK_EQ(y.item<float>(), 1.0f);

  x = array({1, 2}, {2, 1});
  y = copy(x);
  CHECK_EQ(y.shape(), std::vector<int>{2, 1});
  CHECK_EQ(y.dtype(), int32);
  CHECK_NE(y.id(), x.id());
  CHECK(array_equal(y, x).item<bool>());
}

TEST_CASE("test reshape") {
  array x(1.0);
  CHECK_EQ(reshape(x, {}).shape(), std::vector<int>{});
  CHECK_THROWS_AS(reshape(x, {2}), std::invalid_argument);
  auto y = reshape(x, {1, 1, 1});
  CHECK_EQ(y.shape(), std::vector<int>{1, 1, 1});
  y = reshape(x, {-1, 1, 1});
  CHECK_EQ(y.shape(), std::vector<int>{1, 1, 1});
  y = reshape(x, {1, 1, -1});
  CHECK_EQ(y.shape(), std::vector<int>{1, 1, 1});
  CHECK_THROWS_AS(reshape(x, {1, -1, -1}), std::invalid_argument);
  CHECK_THROWS_AS(reshape(x, {2, -1}), std::invalid_argument);

  x = zeros({2, 2, 2});
  y = reshape(x, {8});
  CHECK_EQ(y.shape(), std::vector<int>{8});
  CHECK_THROWS_AS(reshape(x, {7}), std::invalid_argument);
  y = reshape(x, {-1});
  CHECK_EQ(y.shape(), std::vector<int>{8});
  y = reshape(x, {-1, 2});
  CHECK_EQ(y.shape(), std::vector<int>{4, 2});
  CHECK_THROWS_AS(reshape(x, {-1, 7}), std::invalid_argument);

  // Works with empty array
  x = array({});
  y = reshape(x, {0, 0, 0});
  CHECK_EQ(y.shape(), std::vector<int>{0, 0, 0});
  y.eval();
  CHECK_EQ(y.size(), 0);
  CHECK_THROWS_AS(reshape(x, {}), std::invalid_argument);
  CHECK_THROWS_AS(reshape(x, {1}), std::invalid_argument);
  y = reshape(x, {1, 5, 0});
  CHECK_EQ(y.shape(), std::vector<int>{1, 5, 0});

  // Check that reshaping a transposed array doesn't result in a copy
  x = reshape(arange(64), {2, 4, 8});
  x.eval();
  CHECK_EQ(x.strides()[0], 32);
  CHECK_EQ(x.strides()[1], 8);
  CHECK_EQ(x.strides()[2], 1);
  y = reshape(transpose(x, {0, 2, 1}), {2, 4, 2, 4});
  y.eval();
  CHECK_EQ(y.strides()[0], 32);
  CHECK_EQ(y.strides()[1], 2);
  CHECK_EQ(y.strides()[2], 1);
  CHECK_EQ(y.strides()[3], 8);
  CHECK_EQ(x.data<int32_t>(), y.data<int32_t>());

  // Split transposed (2, 8, 4) -> (2, 8, 2, 2)
  y = reshape(transpose(x, {0, 2, 1}), {2, 8, 2, 2});
  y.eval();
  CHECK_EQ(y.strides()[0], 32);
  CHECK_EQ(y.strides()[1], 1);
  CHECK_EQ(y.strides()[2], 16);
  CHECK_EQ(y.strides()[3], 8);
  CHECK_EQ(x.data<int32_t>(), y.data<int32_t>());

  // Split transposed (2, 8, 4) -> (2, 8, 2, 1, 2)
  y = reshape(transpose(x, {0, 2, 1}), {2, 8, 2, 1, 2});
  y.eval();
  CHECK_EQ(y.strides()[0], 32);
  CHECK_EQ(y.strides()[1], 1);
  CHECK_EQ(y.strides()[2], 16);
  // y.strides()[3] can be anything since y.shape()[3] == 1
  CHECK_EQ(y.strides()[4], 8);
  CHECK_EQ(x.data<int32_t>(), y.data<int32_t>());

  // Split transposed (2, 8, 4) -> (2, 8, 2, 1, 2, 1)
  y = reshape(transpose(x, {0, 2, 1}), {2, 8, 2, 1, 2, 1});
  y.eval();
  CHECK_EQ(y.strides()[0], 32);
  CHECK_EQ(y.strides()[1], 1);
  CHECK_EQ(y.strides()[2], 16);
  // y.strides()[3] can be anything since y.shape()[3] == 1
  CHECK_EQ(y.strides()[4], 8);
  // y.strides()[5] can be anything since y.shape()[5] == 1
  CHECK_EQ(x.data<int32_t>(), y.data<int32_t>());
}

TEST_CASE("test flatten") {
  array x = zeros({2, 3, 4});
  CHECK_EQ(flatten(x).shape(), std::vector<int>({2 * 3 * 4}));

  CHECK_EQ(flatten(x, 1, 1).shape(), std::vector<int>({2, 3, 4}));
  CHECK_EQ(flatten(x, 1, 2).shape(), std::vector<int>({2, 3 * 4}));
  CHECK_EQ(flatten(x, 1, 3).shape(), std::vector<int>({2, 3 * 4}));
  CHECK_EQ(flatten(x, 1, -1).shape(), std::vector<int>({2, 3 * 4}));
  CHECK_EQ(flatten(x, -2, -1).shape(), std::vector<int>({2, 3 * 4}));
  CHECK_EQ(flatten(x, -3, -1).shape(), std::vector<int>({2 * 3 * 4}));
  CHECK_EQ(flatten(x, -4, -1).shape(), std::vector<int>({2 * 3 * 4}));

  // Check start > end throws
  CHECK_THROWS(flatten(x, 2, 1));

  // Check start >= ndim throws
  CHECK_THROWS(flatten(x, 5, 6));

  // Check end < 0 throws
  CHECK_THROWS(flatten(x, -5, -4));

  // Check scalar flattens to 1D
  x = array(1);
  CHECK_EQ(flatten(x, -3, -1).shape(), std::vector<int>({1}));
  CHECK_EQ(flatten(x, 0, 0).shape(), std::vector<int>({1}));
}

TEST_CASE("test squeeze and expand") {
  array x = zeros({2, 1, 2, 1, 2, 1});
  CHECK_EQ(squeeze(x).shape(), std::vector<int>{2, 2, 2});
  CHECK_EQ(squeeze(x, {1, 3, 5}).shape(), std::vector<int>{2, 2, 2});
  CHECK_EQ(squeeze(x, {-1, -3, -5}).shape(), std::vector<int>{2, 2, 2});
  CHECK_EQ(squeeze(x, 1).shape(), std::vector<int>{2, 2, 1, 2, 1});
  CHECK_EQ(squeeze(x, -1).shape(), std::vector<int>{2, 1, 2, 1, 2});

  CHECK_THROWS(squeeze(x, 0));
  CHECK_THROWS(squeeze(x, 2));
  CHECK_THROWS(squeeze(x, {1, 3, 1}));
  CHECK_THROWS(squeeze(x, {1, 3, -3}));

  x = zeros({2, 2});
  CHECK_EQ(expand_dims(x, 0).shape(), std::vector<int>{1, 2, 2});
  CHECK_EQ(expand_dims(x, -1).shape(), std::vector<int>{2, 2, 1});
  CHECK_EQ(expand_dims(x, 1).shape(), std::vector<int>{2, 1, 2});
  CHECK_EQ(expand_dims(x, {0, 1, 2}).shape(), std::vector<int>{1, 1, 1, 2, 2});
  CHECK_EQ(
      expand_dims(x, {0, 1, 2, 5, 6, 7}).shape(),
      std::vector<int>{1, 1, 1, 2, 2, 1, 1, 1});

  CHECK_THROWS(expand_dims(x, 3));
  CHECK_THROWS(expand_dims(x, -4));
  CHECK_THROWS(expand_dims(x, {0, 1, 0}));
  CHECK_THROWS(expand_dims(x, {0, 1, -4}));
}

TEST_CASE("test slice") {
  array x = array(3);
  auto out = slice(x, {}, {});
  CHECK_EQ(out.item<int>(), 3);
  CHECK_THROWS_AS(slice(x, {1}, {2}), std::invalid_argument);
  CHECK_THROWS_AS(slice(x, {}, {2}), std::invalid_argument);
  CHECK_THROWS_AS(slice(x, {0}, {}), std::invalid_argument);

  x = array({3});
  out = slice(x, {0}, {1});
  CHECK_EQ(out.item<int>(), 3);
  out = slice(x, {-1}, {1});
  CHECK_EQ(out.item<int>(), 3);

  out = slice(x, {-3}, {10});
  CHECK_EQ(out.item<int>(), 3);

  out = slice(x, {1}, {0});
  eval(out);
  CHECK_EQ(out.shape(), std::vector<int>{0});

  out = slice(x, {0}, {1}, {1});
  CHECK_EQ(out.item<int>(), 3);

  out = slice(x, {0}, {1}, {10});
  CHECK_EQ(out.item<int>(), 3);

  x = array({0, 1, 2, 3, 4, 5, 6, 7}, {2, 4});
  out = slice(x, {0, 0}, {2, 2});
  CHECK(array_equal(out, array({0, 1, 4, 5}, {2, 2})).item<bool>());

  out = slice(x, {0, 0}, {0, 2});
  CHECK(array_equal(out, reshape(array({}), {0, 2})).item<bool>());

  out = slice(x, {0, 2}, {2, 3});
  CHECK(array_equal(out, array({2, 6}, {2, 1})).item<bool>());

  out = slice(x, {0, 0}, {2, 4}, {1, 2});
  CHECK(array_equal(out, array({0, 2, 4, 6}, {2, 2})).item<bool>());
}

TEST_CASE("test slice update") {
  array x = array({0., 0., 0., 0., 0., 0., 0., 0.}, {8}, float32);
  array y = array(
      {
          1.,
          2.,
          3.,
          4.,
      },
      {4},
      float32);

  auto out = slice_update(x, y, {2}, {6}, {1});
  CHECK(array_equal(slice(out, {2}, {6}, {1}), y).item<bool>());

  out = slice_update(x, y, {5}, {1}, {-1});
  CHECK(array_equal(slice(out, {5}, {1}, {-1}), y).item<bool>());

  x = reshape(x, {2, 4});
  out = slice_update(x, y, {0, 0}, {2, 4}, {1, 1});
  out = reshape(out, {8});
  CHECK(array_equal(slice(out, {0}, {4}, {1}), y).item<bool>());
  CHECK(array_equal(slice(out, {4}, {8}, {1}), y).item<bool>());
}

TEST_CASE("test split") {
  array x = array(1);
  CHECK_THROWS(split(x, 0));

  x = array({3});
  CHECK_EQ(split(x, 1)[0].item<int>(), 3);

  x = array({0, 1, 2});
  CHECK_THROWS(split(x, 3, 1));
  CHECK_THROWS(split(x, 3, -2));

  auto out = split(x, 3, 0);
  CHECK_EQ(out.size(), 3);

  out = split(x, 3, -1);
  CHECK_EQ(out.size(), 3);
  for (auto i = 0; i < 3; ++i) {
    CHECK_EQ(out[i].shape(), std::vector<int>{1});
    CHECK_EQ(out[i].dtype(), int32);
    CHECK_EQ(out[i].item<int>(), i);
  }

  x = array({0, 1, 2, 3, 4, 5}, {2, 3});
  out = split(x, 2);
  CHECK(array_equal(out[0], array({0, 1, 2}, {1, 3})).item<bool>());
  CHECK(array_equal(out[1], array({3, 4, 5}, {1, 3})).item<bool>());
  out = split(x, 3, 1);
  CHECK(array_equal(out[0], array({0, 3}, {2, 1})).item<bool>());
  CHECK(array_equal(out[1], array({1, 4}, {2, 1})).item<bool>());
  CHECK(array_equal(out[2], array({2, 5}, {2, 1})).item<bool>());

  x = zeros({8, 12});
  out = split(x, 2);
  CHECK_EQ(out.size(), 2);
  CHECK_EQ(out[0].shape(), std::vector<int>{4, 12});
  CHECK_EQ(out[1].shape(), std::vector<int>{4, 12});
  out = split(x, 3, 1);
  CHECK_EQ(out.size(), 3);
  CHECK_EQ(out[0].shape(), std::vector<int>{8, 4});
  CHECK_EQ(out[1].shape(), std::vector<int>{8, 4});
  CHECK_EQ(out[2].shape(), std::vector<int>{8, 4});

  out = split(x, std::vector<int>{});
  CHECK_EQ(out.size(), 1);
  CHECK_EQ(out[0].shape(), x.shape());

  out = split(x, {3, 7});
  CHECK_EQ(out.size(), 3);
  CHECK_EQ(out[0].shape(), std::vector<int>{3, 12});
  CHECK_EQ(out[1].shape(), std::vector<int>{4, 12});
  CHECK_EQ(out[2].shape(), std::vector<int>{1, 12});

  out = split(x, std::vector<int>{20});
  CHECK_EQ(out.size(), 2);
  CHECK_EQ(out[0].shape(), std::vector<int>{8, 12});
  CHECK_EQ(out[1].shape(), std::vector<int>{0, 12});

  // Negative indices
  out = split(x, std::vector<int>{-5});
  CHECK_EQ(out[0].shape(), std::vector<int>{3, 12});
  CHECK_EQ(out[1].shape(), std::vector<int>{5, 12});

  // Different axis
  out = split(x, std::vector<int>{2, 8}, 1);
  CHECK_EQ(out[0].shape(), std::vector<int>{8, 2});
  CHECK_EQ(out[1].shape(), std::vector<int>{8, 6});
  CHECK_EQ(out[2].shape(), std::vector<int>{8, 4});

  // Out of order indices
  x = arange(5);
  out = split(x, std::vector<int>{2, 1, 2});
  CHECK(array_equal(out[0], array({0, 1})).item<bool>());
  CHECK(array_equal(out[1], array({})).item<bool>());
  CHECK(array_equal(out[2], array({1})).item<bool>());
  CHECK(array_equal(out[3], array({2, 3, 4})).item<bool>());
}

TEST_CASE("test swap and move axes") {
  // Test swapaxes
  array a(0.0);
  CHECK_THROWS(swapaxes(a, 0, 0));

  a = zeros({2});
  CHECK_THROWS(swapaxes(a, 0, 1));
  CHECK_EQ(swapaxes(a, 0, 0).shape(), std::vector<int>{2});
  CHECK_EQ(swapaxes(a, -1, -1).shape(), std::vector<int>{2});

  a = zeros({2, 3, 4});
  CHECK_THROWS(swapaxes(a, 0, -4));
  CHECK_THROWS(swapaxes(a, 0, 3));
  CHECK_THROWS(swapaxes(a, 3, 0));
  CHECK_THROWS(swapaxes(a, -4, 0));
  CHECK_EQ(swapaxes(a, 0, 2).shape(), std::vector<int>{4, 3, 2});
  CHECK_EQ(swapaxes(a, 0, 1).shape(), std::vector<int>{3, 2, 4});
  CHECK_EQ(swapaxes(a, 0, -1).shape(), std::vector<int>{4, 3, 2});
  CHECK_EQ(swapaxes(a, -2, 2).shape(), std::vector<int>{2, 4, 3});

  // Test moveaxis
  a = array(0.0);
  CHECK_THROWS(moveaxis(a, 0, 0));

  a = zeros({2});
  CHECK_THROWS(moveaxis(a, 0, 1));
  CHECK_EQ(moveaxis(a, 0, 0).shape(), std::vector<int>{2});
  CHECK_EQ(moveaxis(a, -1, -1).shape(), std::vector<int>{2});

  a = zeros({2, 3, 4});
  CHECK_THROWS(moveaxis(a, 0, -4));
  CHECK_THROWS(moveaxis(a, 0, 3));
  CHECK_THROWS(moveaxis(a, 3, 0));
  CHECK_THROWS(moveaxis(a, -4, 0));
  CHECK_EQ(moveaxis(a, 0, 2).shape(), std::vector<int>{3, 4, 2});
  CHECK_EQ(moveaxis(a, 0, 1).shape(), std::vector<int>{3, 2, 4});
  CHECK_EQ(moveaxis(a, 0, -1).shape(), std::vector<int>{3, 4, 2});
  CHECK_EQ(moveaxis(a, -2, 2).shape(), std::vector<int>{2, 4, 3});
}

TEST_CASE("test transpose") {
  array x(1);
  auto y = transpose(x);
  CHECK_EQ(y.shape(), std::vector<int>{});
  CHECK_EQ(y.item<int>(), 1);
  CHECK_THROWS_AS(transpose(x, {0}), std::invalid_argument);
  CHECK_THROWS_AS(transpose(x, {1}), std::invalid_argument);

  x = array({1}, {1});
  y = transpose(x);
  CHECK_EQ(y.shape(), std::vector<int>{1});
  CHECK_EQ(y.item<int>(), 1);

  // Negative indices
  y = transpose(x, {-1});
  CHECK_EQ(y.shape(), std::vector<int>{1});
  CHECK_EQ(y.item<int>(), 1);

  CHECK_THROWS_AS(transpose(x, {1}), std::invalid_argument);
  CHECK_THROWS_AS(transpose(x, {0, 0}), std::invalid_argument);

  // Works with empty array
  x = array({});
  y = transpose(x);
  CHECK_EQ(y.shape(), std::vector<int>{0});
  y.eval();
  CHECK_EQ(y.size(), 0);

  x = array({1, 2, 3, 4, 5, 6}, {2, 3});
  y = transpose(x);
  CHECK_EQ(y.shape(), std::vector<int>{3, 2});
  y = transpose(x, {-1, 0});
  CHECK_EQ(y.shape(), std::vector<int>{3, 2});
  y = transpose(x, {-1, -2});
  CHECK_EQ(y.shape(), std::vector<int>{3, 2});
  y.eval();
  CHECK(array_equal(y, array({1, 4, 2, 5, 3, 6}, {3, 2})).item<bool>());
  y = transpose(x, {0, 1});
  CHECK_EQ(y.shape(), std::vector<int>{2, 3});
  CHECK(array_equal(y, x).item<bool>());
  y = transpose(x, {0, -1});
  CHECK_EQ(y.shape(), std::vector<int>{2, 3});
  CHECK(array_equal(y, x).item<bool>());

  CHECK_THROWS_AS(transpose(x, {}), std::invalid_argument);
  CHECK_THROWS_AS(transpose(x, {0}), std::invalid_argument);
  CHECK_THROWS_AS(transpose(x, {0, 0}), std::invalid_argument);
  CHECK_THROWS_AS(transpose(x, {0, 0, 0}), std::invalid_argument);
  CHECK_THROWS_AS(transpose(x, {0, 1, 1}), std::invalid_argument);

  x = array({1, 2, 3, 4, 5, 6, 7, 8, 9, 10, 11, 12}, {2, 3, 2});
  y = transpose(x);
  CHECK_EQ(y.shape(), std::vector<int>{2, 3, 2});
  auto expected = array({1, 7, 3, 9, 5, 11, 2, 8, 4, 10, 6, 12}, {2, 3, 2});
  CHECK(array_equal(y, expected).item<bool>());

  y = transpose(x, {0, 1, 2});
  CHECK_EQ(y.shape(), std::vector<int>{2, 3, 2});
  CHECK(array_equal(y, x).item<bool>());
  y = transpose(x, {1, 0, 2});
  CHECK_EQ(y.shape(), std::vector<int>{3, 2, 2});
  expected = array({1, 2, 7, 8, 3, 4, 9, 10, 5, 6, 11, 12}, {3, 2, 2});
  CHECK(array_equal(y, expected).item<bool>());
  y = transpose(x, {0, 2, 1});
  CHECK_EQ(y.shape(), std::vector<int>{2, 2, 3});
  expected = array({1, 3, 5, 2, 4, 6, 7, 9, 11, 8, 10, 12}, {2, 2, 3});
  CHECK(array_equal(y, expected).item<bool>());

  // Check reshaping a transposed array
  x = array({0, 1, 2, 3, 4, 5, 6, 7}, {4, 2});
  x = reshape(transpose(x), {2, 2, 2});
  expected = array({0, 2, 4, 6, 1, 3, 5, 7}, {2, 2, 2});
  CHECK(array_equal(x, expected).item<bool>());

  // Check maintaining contiguous status
  x = array({0, 1, 2, 3, 4, 5, 6, 7}, {1, 4, 1, 2});
  CHECK(x.flags().row_contiguous);
  x = transpose(x, {2, 1, 0, 3});
  eval(x);
  CHECK(x.flags().row_contiguous);
}

TEST_CASE("test comparison ops") {
  // Empty array
  {
    array x({});
    array y({});
    auto z = x == y;
    CHECK_EQ(z.dtype(), bool_);
    CHECK_EQ(z.shape(), std::vector<int>{0});
  }

  // Basic cases
  {
    array x(1.0);
    array y(1.0);
    CHECK(equal(x, y).item<bool>());
    CHECK((x == y).item<bool>());
    CHECK((x == 1.0f).item<bool>());
    CHECK((1.0f == y).item<bool>());

    CHECK(!(x != y).item<bool>());
    CHECK(!not_equal(x, y).item<bool>());
    CHECK(!(1.0f != y).item<bool>());
    CHECK(!(x != 1.0f).item<bool>());

    CHECK(array_equal(x, y).item<bool>());

    x = array(0.0);
    CHECK(!equal(x, y).item<bool>());
    CHECK(!array_equal(x, y).item<bool>());
    CHECK(not_equal(x, y).item<bool>());
  }

  // Greater and less
  {
    array x(1.0);
    array y(0.0);
    CHECK(greater(x, y).item<bool>());
    CHECK((x > 0.0f).item<bool>());
    CHECK((1.0f > y).item<bool>());
    CHECK(greater_equal(x, y).item<bool>());
    CHECK((1.0f >= y).item<bool>());
    CHECK(!(x > 1.0f).item<bool>());
    CHECK((x >= 1.0f).item<bool>());

    CHECK(less(y, x).item<bool>());
    CHECK((y < 1.0).item<bool>());
    CHECK((y <= 1.0f).item<bool>());
    CHECK(!(x < 1.0).item<bool>());
    CHECK((x <= 1.0f).item<bool>());
  }

  // Check array_equal works
  {
    auto x = zeros({5, 5});
    auto y = zeros({5, 5});
    CHECK(array_equal(x, y).item<bool>());

    x = zeros({1, 1});
    CHECK(!array_equal(x, y).item<bool>());

    x = ones({5, 5});
    CHECK(!array_equal(x, y).item<bool>());

    x = array({0.0f, 1.0f, NAN});
    y = array({0.0f, 1.0f, NAN});
    CHECK(!array_equal(x, y).item<bool>());
    CHECK(array_equal(x, y, true).item<bool>());
  }

  // Check other types
  {
    auto x = zeros({5, 5}, int32);
    auto y = zeros({5, 5}, int32);
    CHECK(array_equal(x, y).item<bool>());

    x = ones({5, 5}, bool_);
    y = ones({5, 5}, bool_);
    CHECK(array_equal(x, y).item<bool>());
  }

  // Check type promotion
  {
    array x(1.0f);
    array y(1);
    CHECK_EQ(equal(x, y).item<bool>(), true);

    x = array(true, bool_);
    CHECK_EQ(equal(x, y).item<bool>(), true);
  }

  // Broadcasting works
  {
    auto x = zeros({1, 2});
    auto y = zeros({2, 1});
    auto z = equal(x, y);
    CHECK_EQ(z.dtype(), bool_);
    CHECK_EQ(z.shape(), std::vector<int>{2, 2});
    auto expected = array({true, true, true, true}, {2, 2});
    CHECK(array_equal(z, expected).item<bool>());

    x = array({1.0, 2.0}, {1, 2});
    y = array({1.0, 2.0}, {2, 1});
    z = equal(x, y);
    CHECK_EQ(z.dtype(), bool_);
    CHECK_EQ(z.shape(), std::vector<int>{2, 2});
    expected = array({true, false, false, true}, {2, 2});
    CHECK(array_equal(z, expected).item<bool>());

    expected = array({false, true, false, false}, {2, 2});
    z = greater(x, y);
    CHECK(array_equal(z, expected).item<bool>());

    expected = array({true, true, false, true}, {2, 2});
    z = greater_equal(x, y);
    CHECK(array_equal(z, expected).item<bool>());

    expected = array({false, false, true, false}, {2, 2});
    z = less(x, y);
    CHECK(array_equal(z, expected).item<bool>());

    expected = array({true, false, true, true}, {2, 2});
    z = less_equal(x, y);
    CHECK(array_equal(z, expected).item<bool>());
  }
}

TEST_CASE("test is nan") {
  array x(1.0f);
  CHECK_FALSE(isnan(x).item<bool>());

  array y(NAN);
  CHECK(isnan(y).item<bool>());

  array z = identity(7);
  CHECK_FALSE(all(isnan(z)).item<bool>());

  array w = array({1.0f, NAN, 2.0f});
  CHECK_FALSE(all(isnan(w)).item<bool>());

  array a(1.0f, bfloat16);
  CHECK_FALSE(isnan(a).item<bool>());

  array b(1.0f, float16);
  CHECK_FALSE(isnan(b).item<bool>());

  array c(NAN, bfloat16);
  CHECK(isnan(c).item<bool>());

  array d(NAN, float16);
  CHECK(isnan(d).item<bool>());
}

TEST_CASE("test is inf") {
  array x(1.0f);
  CHECK_FALSE(isinf(x).item<bool>());

  auto inf = std::numeric_limits<float>::infinity();

  array y(inf);
  CHECK(isinf(y).item<bool>());

  auto neginf = -std::numeric_limits<float>::infinity();
  CHECK(isinf(array(neginf)).item<bool>());

  array z = identity(7);
  CHECK_FALSE(any(isinf(z)).item<bool>());

  array w = array({1.0f, inf, 2.0f});
  CHECK(array_equal({false, true, false}, isinf(w)).item<bool>());

  array a(1.0f, bfloat16);
  CHECK_FALSE(isinf(a).item<bool>());

  array b(1.0f, float16);
  CHECK_FALSE(isinf(b).item<bool>());

  array c(inf, bfloat16);
  CHECK(isinf(c).item<bool>());

  array d(inf, float16);
  CHECK(isinf(d).item<bool>());
}

TEST_CASE("test all close") {
  array x(1.0f);
  array y(1.0f);
  CHECK(allclose(x, y).item<bool>());

  y = array(1.1f);
  CHECK_FALSE(allclose(x, y).item<bool>());
  CHECK(allclose(x, y, 0.1).item<bool>());
  CHECK_FALSE(allclose(x, y, 0.01).item<bool>());
  CHECK(allclose(x, y, 0.01, 0.1).item<bool>());
}

TEST_CASE("test is close") {
  {
    array a({1.0, std::numeric_limits<float>::infinity()});
    array b({1.0, std::numeric_limits<float>::infinity()});
    CHECK(array_equal(isclose(a, b), array({true, true})).item<bool>());
  }
  {
    array a({1.0, -std::numeric_limits<float>::infinity()});
    array b({1.0, -std::numeric_limits<float>::infinity()});
    CHECK(array_equal(isclose(a, b), array({true, true})).item<bool>());
  }
  {
    array a({1.0, std::numeric_limits<float>::infinity()});
    array b({1.0, -std::numeric_limits<float>::infinity()});
    CHECK(array_equal(isclose(a, b), array({true, false})).item<bool>());
  }
  {
    array a({1.0, std::nan("1"), std::nan("1")});
    array b({1.0, std::nan("1"), 2.0});
    CHECK(array_equal(isclose(a, b), array({true, false, false})).item<bool>());
  }
  {
    array a({1.0, std::nan("1"), std::nan("1")});
    array b({1.0, std::nan("1"), 2.0});
    CHECK(
        array_equal(isclose(a, b, 1e-5, 1e-8, true), array({true, true, false}))
            .item<bool>());
  }
}

TEST_CASE("test reduction ops") {
  // Check shapes and throws correctly
  {
    auto x = array(1);
    auto out = sum(x);
    CHECK_EQ(out.ndim(), 0);
    CHECK_THROWS_AS(sum(x, 0), std::out_of_range);
    CHECK_THROWS_AS(sum(x, -1), std::out_of_range);
    out = sum(x, std::vector<int>{});
    CHECK_EQ(out.shape(), std::vector<int>{});
    CHECK_EQ(out.size(), 1);

    x = array({});
    out = sum(x);
    CHECK_EQ(out.shape(), std::vector<int>{});
    CHECK_EQ(out.size(), 1);
    out = sum(x, true);
    CHECK_EQ(out.shape(), std::vector<int>{1});
    out = sum(x, std::vector<int>{});
    CHECK_EQ(out.shape(), x.shape());

    x = zeros({2});
    out = sum(x);
    CHECK_EQ(out.ndim(), 0);
    out = sum(x, -1);
    CHECK_EQ(out.ndim(), 0);
    out = sum(x, -1, true);
    CHECK_EQ(out.ndim(), 1);
    CHECK_EQ(out.shape(), std::vector<int>{1});

    CHECK_THROWS_AS(sum(x, 1), std::out_of_range);
    CHECK_THROWS_AS(sum(x, -2), std::out_of_range);
    CHECK_THROWS_AS(sum(x, {0, 0}), std::invalid_argument);
    CHECK_THROWS_AS(sum(x, {-1, 0}), std::invalid_argument);

    x = zeros({2, 3, 4});
    out = sum(x, {0, 2});
    CHECK_EQ(out.shape(), std::vector<int>{3});
    out = sum(x, std::vector<int>{});
    CHECK_EQ(out.shape(), x.shape());

    out = sum(x, {0, -1});
    CHECK_EQ(out.shape(), std::vector<int>{3});

    out = sum(x, {0, -1}, true);
    CHECK_EQ(out.shape(), std::vector<int>{1, 3, 1});

    out = sum(x, true);
    CHECK_EQ(out.shape(), std::vector<int>{1, 1, 1});

    out = sum(x);
    CHECK_EQ(out.shape(), std::vector<int>{});

    CHECK_THROWS_AS(sum(x, 3), std::out_of_range);
    CHECK_THROWS_AS(sum(x, -4), std::out_of_range);
    CHECK_THROWS_AS(sum(x, {0, 1, -2}), std::invalid_argument);
  }

  // Test sum
  {
    auto x = array({});
    CHECK_EQ(sum(x).item<float>(), 0.0f);

    x = array({1, 2, 3});
    CHECK_EQ(sum(x).item<int>(), 6);
    CHECK(array_equal(sum(x, std::vector<int>{}), x).item<bool>());

    x = ones({2, 3});
    CHECK(array_equal(sum(x, 1), full({2}, 3.0f)).item<bool>());
    CHECK(array_equal(sum(x, 0), full({3}, 2.0f)).item<bool>());
    CHECK_EQ(sum(x, {0, 1}).item<float>(), 6.0f);

    x = ones({2, 3, 4});
    CHECK(array_equal(sum(x, 0), full({3, 4}, 2.0f)).item<bool>());
    CHECK(array_equal(sum(x, 1), full({2, 4}, 3.0f)).item<bool>());
    CHECK(array_equal(sum(x, 2), full({2, 3}, 4.0f)).item<bool>());
    CHECK(array_equal(sum(x, {0, 1}), full({4}, 6.0f)).item<bool>());
    CHECK(array_equal(sum(x, {0, 2}), full({3}, 8.0f)).item<bool>());
    CHECK(array_equal(sum(x, {1, 2}), full({2}, 12.0f)).item<bool>());

    // Output for bool gets higher precision
    x = array({true, true, true});
    CHECK_EQ(sum(x).item<int32_t>(), 3);

    x = array(2.0f);
    x = broadcast_to(x, {2, 2, 2});
    CHECK_EQ(sum(x).item<float>(), 16.0f);

    // Tests with non-uniform results after reduction
    x = array({1.0f, 1.0f, 1.0f, 2.0f, 2.0f, 2.0f}, {2, 3});
    CHECK(array_equal(sum(x, 0), full({3}, 3.0f)).item<bool>());
    CHECK(array_equal(sum(x, 1), array({3.0f, 6.0f}, {2})).item<bool>());
  }

  // Test prod
  {
    auto x = array({});
    CHECK_EQ(prod(x).item<float>(), 1.0f);

    x = array({2, 2, 2});
    CHECK_EQ(prod(x).item<int>(), 8);
    CHECK(array_equal(prod(x, std::vector<int>{}), x).item<bool>());

    x = full({2, 3}, 2.0f);
    CHECK(array_equal(prod(x, 1), full({2}, 8.0f)).item<bool>());
    CHECK(array_equal(prod(x, 0), full({3}, 4.0f)).item<bool>());
    CHECK_EQ(prod(x, {0, 1}).item<float>(), 64.0f);

    x = full({2, 3, 4}, 2.0f);
    CHECK(array_equal(prod(x, 0), full({3, 4}, 4.0f)).item<bool>());
    CHECK(array_equal(prod(x, 1), full({2, 4}, 8.0f)).item<bool>());
    CHECK(array_equal(prod(x, 2), full({2, 3}, 16.0f)).item<bool>());
    CHECK(array_equal(prod(x, {0, 1}), full({4}, 64.0f)).item<bool>());
    CHECK(array_equal(prod(x, {0, 2}), full({3}, 256.0f)).item<bool>());
    CHECK(array_equal(prod(x, {1, 2}), full({2}, 4096.0f)).item<bool>());

    // Tests with non-uniform results after reduction
    x = array({1.0f, 1.0f, 1.0f, 2.0f, 2.0f, 2.0f}, {2, 3});
    CHECK(array_equal(prod(x, 0), full({3}, 2.0f)).item<bool>());
    CHECK(array_equal(prod(x, 1), array({1.0f, 8.0f}, {2})).item<bool>());

    x = array({true, true, true, false, true, false}, {2, 3});
    CHECK(array_equal(prod(x, 0), array({false, true, false})).item<bool>());
    CHECK(array_equal(prod(x, 1), array({true, false})).item<bool>());
  }

  // Test all
  {
    auto x = array({});
    CHECK_EQ(all(x).item<bool>(), true);

    x = array({2, 2, 2});
    CHECK_EQ(all(x).item<bool>(), true);
    auto out = all(x, std::vector<int>{});
    CHECK(array_equal(out, array({true, true, true})).item<bool>());

    x = array({0, 2, 2});
    CHECK_EQ(all(x).item<bool>(), false);

    x = array({true, true, true, false, true, false}, {2, 3});
    CHECK(array_equal(all(x, 1), array({true, false})).item<bool>());
    CHECK(array_equal(all(x, 0), array({false, true, false})).item<bool>());
  }

  // Test any
  {
    auto x = array({});
    CHECK_EQ(any(x).item<bool>(), false);

    x = array({0, 0, 0});
    CHECK_EQ(any(x).item<bool>(), false);

    x = array({0, 2, 0});
    CHECK_EQ(any(x).item<bool>(), true);
    auto out = any(x, std::vector<int>{});
    CHECK(array_equal(out, array({false, true, false})).item<bool>());

    x = array({true, false, true, false, false, false}, {2, 3});
    CHECK(array_equal(any(x, 1), array({true, false})).item<bool>());
    CHECK(array_equal(any(x, 0), array({true, false, true})).item<bool>());
  }

  // Test max and min
  {
    auto x = array({});
    CHECK_THROWS(max(x));
    CHECK_THROWS(min(x));

    x = array({1.0f, 2.0f, 3.0f});
    CHECK_EQ(max(x).item<float>(), 3.0f);
    CHECK_EQ(min(x).item<float>(), 1.0f);

    x = array({-2.0f, -1.0f});
    CHECK_EQ(max(x).item<float>(), -1.0f);
    CHECK_EQ(min(x).item<float>(), -2.0f);

    constexpr float inf = std::numeric_limits<float>::infinity();
    x = array({inf});
    CHECK_EQ(min(x).item<float>(), inf);

    x = array({1.0f, 2.0f, 3.0f, 4.0f, 5.0f, 6.0f}, {2, 3});
    CHECK(array_equal(max(x, 0), array({4.0f, 5.0f, 6.0f})).item<bool>());
    CHECK(array_equal(max(x, 1), array({3.0f, 6.0f})).item<bool>());
    CHECK(array_equal(min(x, 0), array({1.0f, 2.0f, 3.0f})).item<bool>());
    CHECK(array_equal(min(x, 1), array({1.0f, 4.0f})).item<bool>());

    x = array({1u, 2u, 3u});
    CHECK_EQ(max(x).item<uint32_t>(), 3u);
    CHECK_EQ(min(x).item<uint32_t>(), 1u);

    x = array({1u, 2u, 3u, 4u, 5u, 6u}, {2, 3});
    CHECK(array_equal(max(x, 0), array({4u, 5u, 6u})).item<bool>());
    CHECK(array_equal(max(x, 1), array({3u, 6u})).item<bool>());
    CHECK(array_equal(min(x, 0), array({1u, 2u, 3u})).item<bool>());
    CHECK(array_equal(min(x, 1), array({1u, 4u})).item<bool>());

    x = array({true, false, true, false, false, false}, {2, 3});
    CHECK(array_equal(max(x, 1), array({true, false})).item<bool>());
    CHECK(array_equal(max(x, 0), array({true, false, true})).item<bool>());

    x = array({true, true, true, false, true, false}, {2, 3});
    CHECK(array_equal(min(x, 1), array({true, false})).item<bool>());
    CHECK(array_equal(min(x, 0), array({false, true, false})).item<bool>());
  }

  // Test logsumexp
  {
    auto x = array({});
    CHECK_THROWS(logsumexp(x));

    constexpr float inf = std::numeric_limits<float>::infinity();

    x = array({-inf, -inf});
    CHECK_EQ(logsumexp(x).item<float>(), -inf);

    x = array({0.0f, -inf});
    CHECK_EQ(logsumexp(x).item<float>(), 0.0f);

    x = array({0.0f, inf});
    CHECK_EQ(logsumexp(x).item<float>(), inf);

    x = reshape(arange(6, float32), {2, 3});

    std::vector<float> nums = {0.0f, 1.0f, 2.0f, 3.0f};
    x = array(nums.data(), {2, 2});
    auto y = logsumexp(x, {0, 1}, true);
    CHECK_EQ(y.shape(), std::vector<int>{1, 1});
    auto result = std::log(
        std::exp(nums[0]) + std::exp(nums[1]) + std::exp(nums[2]) +
        std::exp(nums[3]));
    CHECK(y.item<float>() == doctest::Approx(result));
    auto expected = array(
        {std::log(std::exp(nums[0]) + std::exp(nums[2])),
         std::log(std::exp(nums[1]) + std::exp(nums[3]))});
    CHECK(allclose(logsumexp(x, 0), expected).item<bool>());

    expected = array(
        {std::log(std::exp(nums[0]) + std::exp(nums[1])),
         std::log(std::exp(nums[2]) + std::exp(nums[3]))});
    CHECK(allclose(logsumexp(x, 1), expected).item<bool>());
  }

  // Test softmax
  {
    auto x = array({0., 0., 0., 0.});
    auto y = array({0.25, 0.25, 0.25, 0.25});
    CHECK(array_equal(y, softmax(x)).item<bool>());
    CHECK(array_equal(y, softmax(x, -1)).item<bool>());
    CHECK(array_equal(y, softmax(x, std::vector<int>{-1})).item<bool>());
    CHECK(array_equal(y, softmax(x, std::vector<int>{0})).item<bool>());
  }
}

TEST_CASE("test irregular binary ops") {
  // 1D strided
  {
    auto x = full({128}, 1.0f);
    auto y = full({64}, 1.0f);
    x = slice(x, {0}, {128}, {4});
    y = slice(y, {0}, {64}, {2});
    CHECK(array_equal(add(x, y), full({32}, 2.0f)).item<bool>());
  }

  // 2D broadcasts
  {
    auto x = full({32, 32}, 4.0f);
    auto y = full({32}, 4.0f);
    CHECK(array_equal(add(x, y), full({32, 32}, 8.0f)).item<bool>());
    y = reshape(y, {32, 1});
    CHECK(array_equal(add(x, y), full({32, 32}, 8.0f)).item<bool>());
    CHECK(array_equal(subtract(y, x), zeros({32, 32})).item<bool>());
  }
}

TEST_CASE("test arithmetic unary ops") {
  // Test negative
  {
    array x(1.0f);
    CHECK_EQ(negative(x).item<float>(), -1.0f);
    CHECK_EQ((-x).item<float>(), -1.0f);

    // works on empty array
    CHECK(array_equal(-array({}), array({})).item<bool>());

    // Throws on bool
    CHECK_THROWS(negative(array(true)));
  }

  // Test logical not
  {
    array x(false);
    CHECK_EQ(logical_not(x).item<bool>(), true);

    x = array(1.0f);
    auto y = logical_not(x);
    CHECK_EQ(y.dtype(), bool_);
    CHECK_EQ(y.item<bool>(), false);

    x = array(0);
    y = logical_not(x);
    CHECK_EQ(y.dtype(), bool_);
    CHECK_EQ(y.item<bool>(), true);
  }

  // Test logical and
  {
    array x(true);
    array y(true);
    CHECK_EQ(logical_and(x, y).item<bool>(), true);

    x = array(1.0f);
    y = array(1.0f);
    auto z = logical_and(x, y);
    CHECK_EQ(z.dtype(), bool_);
    CHECK_EQ(z.item<bool>(), true);

    x = array(0);
    y = array(1.0f);
    z = logical_and(x, y);
    CHECK_EQ(z.dtype(), bool_);
    CHECK_EQ(z.item<bool>(), false);
  }

  // Test logical or
  {
    array x(false);
    array y(false);
    CHECK_EQ(logical_or(x, y).item<bool>(), false);

    x = array(1.0f);
    y = array(1.0f);
    auto z = logical_or(x, y);
    CHECK_EQ(z.dtype(), bool_);
    CHECK_EQ(z.item<bool>(), true);

    x = array(0);
    y = array(1.0f);
    z = logical_or(x, y);
    CHECK_EQ(z.dtype(), bool_);
    CHECK_EQ(z.item<bool>(), true);
  }

  // Test abs
  {
    array x({-1.0f, 0.0f, 1.0f});
    CHECK(array_equal(abs(x), array({1.0f, 0.0f, 1.0f})).item<bool>());

    // works on empty array
    CHECK(array_equal(abs(array({})), array({})).item<bool>());

    // int32
    x = array({-1, 0, 1});
    CHECK(array_equal(abs(x), array({1, 0, 1})).item<bool>());

    // uint32
    x = array({1u, 0u, 1u});
    CHECK(array_equal(abs(x), array({1u, 0u, 1u})).item<bool>());

    // bool
    x = array({false, true});
    CHECK(array_equal(abs(x), array({false, true})).item<bool>());
  }

  // Test sign
  {
    array x({-1.0f, 0.0f, 1.0f});
    CHECK(array_equal(sign(x), x).item<bool>());

    // works on empty array
    CHECK(array_equal(sign(array({})), array({})).item<bool>());

    // int32
    x = array({-1, 0, 1});
    CHECK(array_equal(sign(x), x).item<bool>());

    // uint32
    x = array({1u, 0u, 1u});
    CHECK(array_equal(sign(x), x).item<bool>());

    // bool
    x = array({false, true});
    CHECK(array_equal(sign(x), x).item<bool>());
  }

  constexpr float neginf = -std::numeric_limits<float>::infinity();

  // Test floor and ceil
  {
    array x(1.0f);
    CHECK_EQ(floor(x).item<float>(), 1.0f);
    CHECK_EQ(ceil(x).item<float>(), 1.0f);

    x = array(1.5f);
    CHECK_EQ(floor(x).item<float>(), 1.0f);
    CHECK_EQ(ceil(x).item<float>(), 2.0f);

    x = array(-1.5f);
    CHECK_EQ(floor(x).item<float>(), -2.0f);
    CHECK_EQ(ceil(x).item<float>(), -1.0f);

    x = array(neginf);
    CHECK_EQ(floor(x).item<float>(), neginf);
    CHECK_EQ(ceil(x).item<float>(), neginf);

    x = array(std::complex<float>(1.0f, 1.0f));
    CHECK_THROWS_AS(floor(x), std::invalid_argument);
    CHECK_THROWS_AS(ceil(x), std::invalid_argument);
  }

  // Test round
  {
    array x({0.5, -0.5, 1.5, -1.5, 2.3, 2.6});
    CHECK(array_equal(round(x), array({0, -0, 2, -2, 2, 3})).item<bool>());

    x = array({11, 222, 32});
    CHECK(array_equal(round(x, -1), array({10, 220, 30})).item<bool>());
  }

  // Test exponential
  {
    array x(0.0);
    CHECK_EQ(exp(x).item<float>(), 1.0);

    x = array(2.0);
    CHECK_EQ(exp(x).item<float>(), doctest::Approx(std::exp(2.0f)));

    CHECK(array_equal(exp(array({})), array({})).item<bool>());

    x = array(neginf);
    CHECK_EQ(exp(x).item<float>(), 0.0f);

    // Integer input type
    x = array(2);
    CHECK_EQ(x.dtype(), int32);
    CHECK_EQ(exp(x).item<float>(), doctest::Approx(std::exp(2.0f)));

    // Input is irregularly strided
    x = broadcast_to(array(1.0f), {2, 2, 2});
    CHECK(allclose(exp(x), full({2, 2, 2}, std::exp(1.0f))).item<bool>());

    x = split(array({0.0f, 1.0f, 2.0f, 3.0f}, {2, 2}), 2, 1)[0];
    auto expected = array({std::exp(0.0f), std::exp(2.0f)}, {2, 1});
    CHECK(allclose(exp(x), expected).item<bool>());
  }

  // Test expm1
  {
    array x(-1.0f);
    CHECK_EQ(expm1(x).item<float>(), doctest::Approx(std::expm1(-1.0f)));

    x = array(1.0f);
    CHECK_EQ(expm1(x).item<float>(), doctest::Approx(std::expm1(1.0f)));

    // Integer input type
    x = array(1);
    CHECK_EQ(expm1(x).dtype(), float32);
    CHECK_EQ(expm1(x).item<float>(), doctest::Approx(std::expm1(1.0f)));
  }

  // Test sine
  {
    array x(0.0);
    CHECK_EQ(sin(x).item<float>(), 0.0);

    x = array(M_PI_2);
    CHECK(sin(x).item<float>() == doctest::Approx(std::sin(M_PI_2)));

    CHECK(array_equal(sin(array({})), array({})).item<bool>());

    // Integer input type
    x = array(0);
    CHECK_EQ(x.dtype(), int32);
    CHECK_EQ(sin(x).item<float>(), std::sin(0.0f));

    // Input is irregularly strided
    x = broadcast_to(array(1.0f), {2, 2, 2});
    CHECK(allclose(sin(x), full({2, 2, 2}, std::sin(1.0f))).item<bool>());

    x = split(array({0.0f, 1.0f, 2.0f, 3.0f}, {2, 2}), 2, 1)[0];
    auto expected = array({std::sin(0.0f), std::sin(2.0f)}, {2, 1});
    CHECK(allclose(sin(x), expected).item<bool>());
  }

  // Test cos
  {
    array x(0.0);
    CHECK_EQ(cos(x).item<float>(), doctest::Approx(1.0));

    x = array(M_PI_2);
    CHECK(cos(x).item<float>() == doctest::Approx(std::cos(M_PI_2)));

    CHECK(array_equal(cos(array({})), array({})).item<bool>());

    // Integer input type
    x = array(0);
    CHECK_EQ(x.dtype(), int32);
    CHECK(cos(x).item<float>() == doctest::Approx(std::cos(0.0f)));

    // Input is irregularly strided
    x = broadcast_to(array(1.0f), {2, 2, 2});
    CHECK(allclose(cos(x), full({2, 2, 2}, std::cos(1.0f))).item<bool>());

    x = split(array({0.0f, 1.0f, 2.0f, 3.0f}, {2, 2}), 2, 1)[0];
    auto expected = array({std::cos(0.0f), std::cos(2.0f)}, {2, 1});
    CHECK(allclose(cos(x), expected).item<bool>());
  }

  // Test degrees
  {
    array x(0.0);
    CHECK_EQ(degrees(x).item<float>(), 0.0);

    x = array(M_PI_2);
    CHECK(degrees(x).item<float>() == doctest::Approx(90.0));

    CHECK(array_equal(degrees(array({})), array({})).item<bool>());

    // Integer input type
    x = array(0);
    CHECK_EQ(x.dtype(), int32);
    CHECK_EQ(degrees(x).item<float>(), 0.0);

    // Input is irregularly strided
    x = broadcast_to(array(M_PI_2), {2, 2, 2});
    CHECK(allclose(degrees(x), full({2, 2, 2}, 90.0)).item<bool>());

    float angles[] = {0.0f, M_PI_2, M_PI, 3.0f * M_PI_2};
    x = split(array(angles, {2, 2}), 2, 1)[0];
    auto expected = array({0.0f, 180.0f}, {2, 1});
    CHECK(allclose(degrees(x), expected).item<bool>());
  }

  // Test radians
  {
    array x(0.0);
    CHECK_EQ(radians(x).item<float>(), 0.0);

    x = array(90.0);
    CHECK(radians(x).item<float>() == doctest::Approx(M_PI_2));

    CHECK(array_equal(radians(array({})), array({})).item<bool>());

    // Integer input type
    x = array(90);
    CHECK_EQ(x.dtype(), int32);
    CHECK(radians(x).item<float>() == doctest::Approx(M_PI_2));

    // Input is irregularly strided
    x = broadcast_to(array(90.0f), {2, 2, 2});
    CHECK(allclose(radians(x), full({2, 2, 2}, M_PI_2)).item<bool>());

    x = split(array({0.0f, 90.0f, 180.0f, 270.0f}, {2, 2}), 2, 1)[0];
    float angles[] = {0.0f, M_PI};
    auto expected = array(angles, {2, 1});
    CHECK(allclose(radians(x), expected).item<bool>());
  }

  // Test log
  {
    array x(0.0);
    CHECK_EQ(log(x).item<float>(), neginf);

    x = array(1.0);
    CHECK_EQ(log(x).item<float>(), log(1.0f));

    // Integer input type
    x = array(1);
    CHECK_EQ(log(x).dtype(), float32);
    CHECK_EQ(log(x).item<float>(), log(1.0f));

    // Input is irregularly strided
    x = broadcast_to(array(1.0f), {2, 2, 2});
    CHECK(array_equal(log(x), full({2, 2, 2}, std::log(1.0f))).item<bool>());

    x = split(array({1.0f, 2.0f, 3.0f, 4.0f}, {2, 2}), 2, 1)[0];
    auto expected = array({std::log(1.0f), std::log(3.0f)}, {2, 1});
    CHECK(array_equal(log(x), expected).item<bool>());
  }

  // Test log2
  {
    array x(0.0);
    CHECK_EQ(log2(x).item<float>(), neginf);

    x = array(1.0);
    CHECK_EQ(log2(x).item<float>(), 0.0f);

    x = array(1024.0f);
    CHECK_EQ(log2(x).item<float>(), 10.0f);
  }

  // Test log10
  {
    array x(0.0);
    CHECK_EQ(log10(x).item<float>(), neginf);

    x = array(1.0);
    CHECK_EQ(log10(x).item<float>(), 0.0f);

    x = array(1000.0f);
    CHECK_EQ(log10(x).item<float>(), 3.0f);
  }

  // Test log1p
  {
    array x(-1.0f);
    CHECK_EQ(log1p(x).item<float>(), neginf);

    x = array(1.0f);
    CHECK_EQ(log1p(x).item<float>(), std::log1pf(1.0f));

    // Integer input type
    x = array(1);
    CHECK_EQ(log1p(x).dtype(), float32);
    CHECK_EQ(log1p(x).item<float>(), std::log1pf(1.0f));

    // Input is irregularly strided
    x = broadcast_to(array(1.0f), {2, 2, 2});
    CHECK(
        array_equal(log1p(x), full({2, 2, 2}, std::log1pf(1.0f))).item<bool>());

    x = split(array({1.0f, 2.0f, 3.0f, 4.0f}, {2, 2}), 2, 1)[0];
    auto expected = array({std::log1pf(1.0f), std::log1pf(3.0f)}, {2, 1});
    CHECK(array_equal(log1p(x), expected).item<bool>());
  }

  // Test sigmoid
  {
    array x(0.0);
    CHECK_EQ(sigmoid(x).item<float>(), 0.5f);

    // Integer input type
    x = array(0);
    CHECK_EQ(sigmoid(x).dtype(), float32);
    CHECK_EQ(sigmoid(x).item<float>(), 0.5f);

    constexpr auto inf = std::numeric_limits<float>::infinity();
    x = array(inf);
    CHECK_EQ(sigmoid(x).item<float>(), 1.0f);
    x = array(-inf);
    CHECK_EQ(sigmoid(x).item<float>(), 0.0f);
  }

  // Test square
  {
    array x(3.0);
    CHECK_EQ(square(x).item<float>(), 9.0);

    x = array(2);
    CHECK_EQ(square(x).item<int>(), 4);

    x = full({3, 3}, 2.0f);
    CHECK(array_equal(square(x), full({3, 3}, 4.0f)).item<bool>());
  }

  // Test sqrt and rsqrt
  {
    array x(4.0);
    CHECK_EQ(sqrt(x).item<float>(), 2.0);
    CHECK_EQ(rsqrt(x).item<float>(), 0.5);

    x = full({3, 3}, 9.0f);
    CHECK(array_equal(sqrt(x), full({3, 3}, 3.0f)).item<bool>());

    x = array(4, int32);
    CHECK_EQ(sqrt(x).item<float>(), 2.0f);
    CHECK_EQ(rsqrt(x).item<float>(), 0.5f);
  }

  // Test reciprocal
  {
    array x(8.0);
    CHECK_EQ(reciprocal(x).item<float>(), 0.125f);

    x = array(2);
    auto out = reciprocal(x);
    CHECK_EQ(out.dtype(), float32);
    CHECK_EQ(out.item<float>(), 0.5f);

    x = full({3, 3}, 2.0f);
    CHECK(array_equal(reciprocal(x), full({3, 3}, 0.5f)).item<bool>());
  }
}

TEST_CASE("test error functions") {
  constexpr float inf = std::numeric_limits<float>::infinity();
  array x(0.0f);
  CHECK_EQ(erf(x).item<float>(), 0.0f);
  x = array(inf);
  CHECK_EQ(erf(x).item<float>(), 1.0f);
  x = array(-inf);
  CHECK_EQ(erf(x).item<float>(), -1.0f);

  x = array(1, int32);
  CHECK_EQ(erf(x).dtype(), float32);

  x = array(0.0f);
  CHECK_EQ(erfinv(x).item<float>(), 0.0f);
  x = array(1.0f);
  CHECK_EQ(erfinv(x).item<float>(), inf);
  x = array(-1.0f);
  CHECK_EQ(erfinv(x).item<float>(), -inf);

  x = array(1, int32);
  CHECK_EQ(erfinv(x).dtype(), float32);

  x = array(2.0f);
  CHECK(std::isnan(erfinv(x).item<float>()));
  x = array(-2.0f);
  CHECK(std::isnan(erfinv(x).item<float>()));

  auto vals = {0.9f, 0.5f, 0.1f, -0.1f, -0.5f, -0.9f};
  // Expected values are generated from scipy's error function:
  //   python -c "import scipy.special as ss;
  //   vals = [0.9, 0.5, 0.1, -0.1, -0.5, -0.9];
  //   print([ss.erf(x) for x in vals])"
  {
    auto expected = {
        0.7969082124228322,
        0.5204998778130465,
        0.1124629160182849,
        -0.1124629160182849,
        -0.5204998778130465,
        -0.7969082124228322};
    for (int i = 0; i < vals.size(); ++i) {
      x = array(vals.begin()[i]);
      CHECK_EQ(erf(x).item<float>(), doctest::Approx(expected.begin()[i]));
    }
  }

  // Expected values are generated from scipy's inverse error function:
  //   python -c "import scipy.special as ss;
  //   vals = [0.9, 0.5, 0.1, -0.1, -0.5, -0.9];
  //   print([ss.erfinv(x) for x in vals])"
  {
    auto expected = {
        1.1630871536766738,
        0.4769362762044699,
        0.08885599049425778,
        -0.08885599049425769,
        -0.4769362762044699,
        -1.1630871536766743};
    for (int i = 0; i < vals.size(); ++i) {
      x = array(vals.begin()[i]);
      CHECK_EQ(erfinv(x).item<float>(), doctest::Approx(expected.begin()[i]));
    }
  }

  // float16_t
  {
    array x(0.0f, float16);
    auto out = erf(x);
    CHECK_EQ(out.dtype(), float16);
    CHECK_EQ(out.item<float16_t>(), 0.0f);

    out = erfinv(x);
    CHECK_EQ(out.dtype(), float16);
    CHECK_EQ(out.item<float16_t>(), 0.0f);
  }

  // bfloat
  {
    array x(0.0f, bfloat16);
    auto out = erf(x);
    CHECK_EQ(out.dtype(), bfloat16);
    CHECK_EQ(out.item<bfloat16_t>(), 0.0f);

    out = erfinv(x);
    CHECK_EQ(out.dtype(), bfloat16);
    CHECK_EQ(out.item<float16_t>(), 0.0f);
  }
}

TEST_CASE("test arithmetic binary ops") {
  array x(1.0);
  array y(1.0);
  auto z = add(x, y);
  CHECK_EQ(z.item<float>(), 2.0);
  z = x + y;
  CHECK_EQ(z.item<float>(), 2.0);
  z = add(z, x);
  CHECK_EQ(z.item<float>(), 3.0);
  z.eval(); // No-op
  CHECK_EQ(z.item<float>(), 3.0);

  // Chain a few adds:
  auto out = x;
  for (int i = 0; i < 10; ++i) {
    out = add(out, x);
  }
  CHECK_EQ(out.item<float>(), 11.0);

  // Works for different shapes
  x = array({1.0, 2.0, 3.0}, {1, 3});
  y = array({1.0, 2.0, 3.0}, {1, 3});
  z = add(x, y);
  CHECK_EQ(z.shape(), std::vector<int>{1, 3});
  auto eq = array_equal(z, array({2.0, 4.0, 6.0}, {1, 3}));
  CHECK(eq.item<bool>());

  // Works with scalars
  x = array({1.0, 2.0, 3.0}, {1, 3});
  y = x + 2.0;
  CHECK_EQ(y.dtype(), float32);
  eq = array_equal(y, array({3.0, 4.0, 5.0}, {1, 3}));
  CHECK(eq.item<bool>());
  y = 2.0 + x;
  CHECK_EQ(y.dtype(), float32);
  eq = array_equal(y, array({3.0, 4.0, 5.0}, {1, 3}));
  CHECK(eq.item<bool>());

  // Check type promotion
  y = 2 + x;
  CHECK_EQ(y.dtype(), float32);

  y = 2.0 + array({1, 2, 3});
  CHECK_EQ(y.dtype(), float32);
  CHECK(array_equal(y, array({3.0, 4.0, 5.0})).item<bool>());

  // Broadcasting works
  x = broadcast_to(array({1.0}), {10});
  y = broadcast_to(array({2.0}), {10});
  z = add(x, y);
  CHECK(array_equal(z, full({10}, 3.0)).item<bool>());

  x = array({1.0, 2.0}, {1, 2});
  y = array({1.0, 2.0}, {2, 1});
  z = add(x, y);
  CHECK_EQ(z.shape(), std::vector<int>{2, 2});
  eq = array_equal(z, array({2.0, 3.0, 3.0, 4.0}, {2, 2}));
  CHECK(eq.item<bool>());

  x = ones({3, 2, 1});
  z = x + 2.0;
  CHECK_EQ(z.shape(), std::vector<int>{3, 2, 1});
  eq = array_equal(z, array({3.0, 3.0, 3.0, 3.0, 3.0, 3.0}, {3, 2, 1}));
  CHECK(eq.item<bool>());

  // Works for empty arrays
  x = array({});
  y = array({});
  z = x + y;
  z.eval();
  CHECK_EQ(z.size(), 0);
  CHECK_EQ(z.shape(), std::vector<int>{0});

  // Check subtraction
  x = array({3, 2, 1});
  y = array({1, 1, 1});
  CHECK(array_equal(x - y, array({2, 1, 0})).item<bool>());

  // Check multiplication
  x = array({1, 2, 3});
  y = array({2, 2, 2});
  CHECK(array_equal(x * y, array({2, 4, 6})).item<bool>());

  // Check division
  x = array(1);
  y = array(1);
  CHECK_EQ(divide(x, y).item<float>(), 1.0f);

  x = array(1);
  y = array(0.5);
  CHECK_EQ(divide(x, y).item<float>(), 2.0f);

  x = array(1);
  y = array(4);
  CHECK_EQ(divide(x, y).item<float>(), 0.25f);

  x = array(true);
  y = array(true);
  CHECK_EQ(divide(x, y).item<float>(), 1.0f);

  x = array(false);
  y = array(true);
  CHECK_EQ(divide(x, y).item<float>(), 0.0f);

  x = array(true);
  y = array(false);
  CHECK(std::isinf(divide(x, y).item<float>()));

  x = array(false);
  y = array(false);
  CHECK(std::isnan(divide(x, y).item<float>()));

  // Check maximum and minimum
  x = array(1.0f);
  y = array(0.0f);
  CHECK_EQ(maximum(x, y).item<float>(), 1.0f);
  CHECK_EQ(minimum(x, y).item<float>(), 0.0f);
  y = array(2.0f);
  CHECK_EQ(maximum(x, y).item<float>(), 2.0f);
  CHECK_EQ(minimum(x, y).item<float>(), 1.0f);

  // Check logaddexp
  x = array(0.0f);
  y = array(0.0f);
  CHECK_EQ(logaddexp(x, y).item<float>(), std::log(2.0f));

  x = array(0u);
  y = array(10000u);
  CHECK_EQ(logaddexp(x, y).item<float>(), 10000.0f);

  constexpr float inf = std::numeric_limits<float>::infinity();
  x = array(inf);
  y = array(3.0f);
  CHECK_EQ(logaddexp(x, y).item<float>(), inf);

  x = array(-inf);
  y = array(3.0f);
  CHECK_EQ(logaddexp(x, y).item<float>(), 3.0f);

  x = array(-inf);
  y = array(-inf);
  CHECK_EQ(logaddexp(x, y).item<float>(), -inf);

  x = array(inf);
  y = array(inf);
  CHECK_EQ(logaddexp(x, y).item<float>(), inf);

  x = array(-inf);
  y = array(inf);
  CHECK_EQ(logaddexp(x, y).item<float>(), inf);
}

TEST_CASE("test broadcast") {
  auto s = broadcast_shapes({1}, {1, 2});
  CHECK_EQ(s, std::vector<int>{1, 2});

  s = broadcast_shapes({1, 2}, {1});
  CHECK_EQ(s, std::vector<int>{1, 2});

  s = broadcast_shapes({2, 2}, {});
  CHECK_EQ(s, std::vector<int>{2, 2});

  s = broadcast_shapes({}, {1, 1});
  CHECK_EQ(s, std::vector<int>{1, 1});

  s = broadcast_shapes({1, 2, 1}, {2});
  CHECK_EQ(s, std::vector<int>{1, 2, 2});

  s = broadcast_shapes({2}, {1, 2, 1});
  CHECK_EQ(s, std::vector<int>{1, 2, 2});

  s = broadcast_shapes({2, 2, 2}, {1, 2, 1});
  CHECK_EQ(s, std::vector<int>{2, 2, 2});

  s = broadcast_shapes({2, 2, 2, 1}, {1, 2, 1});
  CHECK_EQ(s, std::vector<int>{2, 2, 2, 1});

  s = broadcast_shapes({0}, {0, 0});
  CHECK_EQ(s, std::vector<int>{0, 0});

  CHECK_EQ(broadcast_shapes({}, {0}), std::vector<int>{0});

  s = broadcast_shapes({5, 0}, {0, 5, 0});
  CHECK_EQ(s, std::vector<int>{0, 5, 0});

  CHECK_EQ(broadcast_shapes({}, {0}), std::vector<int>{0});
  CHECK_EQ(broadcast_shapes({1}, {0}), std::vector<int>{0});
  CHECK_EQ(broadcast_shapes({1}, {0}), std::vector<int>{0});
  CHECK_EQ(broadcast_shapes({1}, {0, 0}), std::vector<int>{0, 0});
  CHECK_EQ(broadcast_shapes({1, 1}, {0}), std::vector<int>{1, 0});
  CHECK_EQ(broadcast_shapes({1, 1}, {0, 0}), std::vector<int>{0, 0});
  CHECK_EQ(broadcast_shapes({2, 1}, {1, 0}), std::vector<int>{2, 0});
  CHECK_EQ(broadcast_shapes({2, 1}, {2, 0}), std::vector<int>{2, 0});
  CHECK_EQ(broadcast_shapes({2, 1}, {1, 2, 0}), std::vector<int>{1, 2, 0});
  CHECK_THROWS_AS(broadcast_shapes({2}, {0}), std::invalid_argument);
  CHECK_THROWS_AS(broadcast_shapes({2, 1}, {0, 0}), std::invalid_argument);

  CHECK_THROWS_AS(broadcast_shapes({3}, {2}), std::invalid_argument);
  CHECK_THROWS_AS(broadcast_shapes({1, 3}, {2}), std::invalid_argument);
  CHECK_THROWS_AS(broadcast_shapes({3}, {1, 2}), std::invalid_argument);
  CHECK_THROWS_AS(
      broadcast_shapes({1, 3, 2}, {1, 2, 2}), std::invalid_argument);

  auto x = full({1, 1}, 2.3f);
  CHECK_EQ(broadcast_to(x, {1, 1}).item<float>(), 2.3f);

  x = broadcast_to(x, {5, 1});
  CHECK_EQ(x.shape(), std::vector<int>{5, 1});
  x.eval();
  CHECK_EQ(x.strides(), std::vector<size_t>{0, 0});

  CHECK_THROWS_AS(broadcast_to(x, {1, 5}), std::invalid_argument);
  x = broadcast_to(x, {5, 5});
  CHECK_EQ(x.shape(), std::vector<int>{5, 5});

  x = zeros({2, 1, 2});
  x = broadcast_to(x, {4, 2, 1, 2});
  CHECK_EQ(x.shape(), std::vector<int>{4, 2, 1, 2});
  x.eval();
  CHECK_EQ(x.strides(), std::vector<size_t>{0, 2, 0, 1});

  // Broadcast on empty arrays works as expected
  x = array({});
  CHECK_THROWS_AS(broadcast_to(x, {1}), std::invalid_argument);

  // Broadcast to empty array works as expected
  x = array({1});
  auto y = broadcast_to(x, {0});
  eval(y);
  CHECK_EQ(y.size(), 0);
  CHECK_EQ(y.shape(), std::vector<int>{0});

  x = array({1, 2}, {2, 1});
  y = broadcast_to(x, {2, 0});
  eval(y);
  CHECK_EQ(y.size(), 0);
  CHECK_EQ(y.shape(), std::vector<int>{2, 0});

  // Check repeat application works
  x = zeros({2});
  x = broadcast_to(broadcast_to(x, {2, 2}), {2, 2});
  CHECK_EQ(x.shape(), std::vector<int>{2, 2});
  x.eval();
  CHECK_EQ(x.strides(), std::vector<size_t>{0, 1});
  x = broadcast_to(broadcast_to(x, {2, 2}), {2, 2, 2});
  CHECK_EQ(x.shape(), std::vector<int>{2, 2, 2});
  x.eval();
  CHECK_EQ(x.strides(), std::vector<size_t>{0, 0, 1});

  // Broadcast on transposed array works
  x = array({0, 1, 2, 3, 4, 5}, {2, 3});
  x = broadcast_to(transpose(x), {2, 3, 2});
  CHECK_EQ(x.shape(), std::vector<int>{2, 3, 2});
  y = broadcast_to(array({0, 3, 1, 4, 2, 5}, {3, 2}), {2, 3, 2});
  CHECK(array_equal(x, y).item<bool>());

  // Reshape on broadcasted array works
  x = array(1.0);
  x = broadcast_to(x, {2});
  x = reshape(x, {1, 2});
  CHECK(array_equal(x, ones({1, 2})).item<bool>());
}

TEST_CASE("test gather") {
  // More indices than dimensions
  CHECK_THROWS(gather(array(0), array({1}), 0, {1}));

  // Mismatch dimensions and indices
  CHECK_THROWS(gather(array({0}), {array({0})}, {0, 1}, {1}));
  CHECK_THROWS(gather(array({0}), array({0}), -1, {1}));

  // Repeat dimensions
  CHECK_THROWS(
      gather(array({0}, {1, 1}), {array({0}), array({0})}, {0, 0}, {1, 1}));

  // Slice sizes incorrect
  CHECK_THROWS(gather(array({0}), array({0}), 0, {2}));
  CHECK_THROWS(gather(array({0}), array({0}), 0, {0, 0}));
  CHECK_THROWS(gather(array({0}), array({0}), 0, {-1}));

  // Wrong index type
  CHECK_THROWS(gather(array({0}), array({0.0f}), 0, {0}));
  CHECK_THROWS(
      gather(array({0}, {1, 1}), {array({0}), array({0.0f})}, {0, 1}, {1, 1}));

  // Index arrays must be broadcastable
  CHECK_THROWS(gather(
      array({0}, {1, 1}),
      {array({0, 0, 0}, {3}), array({0, 0}, {2})},
      {0, 1},
      {1, 1}));

  // Basic test of correctness with 1D input
  auto x = arange(20);
  auto y = arange(10);
  auto out = gather(x, y, 0, {1});
  CHECK_EQ(out.shape(), std::vector<int>{10, 1});
  CHECK(array_equal(reshape(out, {-1}), y).item<bool>());

  out = gather(x, array({15}, uint32), 0, {1});
  CHECK_EQ(out.shape(), std::vector<int>{1, 1});
  CHECK_EQ(out.item<int32_t>(), 15);

  // No index gather works
  out = gather(x, {}, std::vector<int>{}, {10});
  CHECK_EQ(out.shape(), std::vector<int>{10});
  CHECK(array_equal(out, arange(10)).item<bool>());

  // Basic test of correctness with 2D input
  x = arange(128);
  x = reshape(x, {4, 32});
  y = array({0, 1}, uint32);
  out = gather(x, y, 0, {1, 32});
  CHECK_EQ(out.shape(), std::vector<int>{2, 1, 32});
  CHECK(array_equal(reshape(out, {64}), arange(64)).item<bool>());

  x = reshape(x, {64, 2});
  y = array({0}, uint32);
  out = gather(x, y, 0, {64, 1});
  CHECK_EQ(out.shape(), std::vector<int>{1, 64, 1});
  CHECK(array_equal(out, reshape(arange(0, 128, 2), {1, 64, 1})).item<bool>());

  // Basic test of correctness with 3D input
  x = arange(256);
  x = reshape(x, {8, 4, 8});
  y = array({0}, uint32);
  out = gather(x, y, 0, {8, 1, 1});
  CHECK_EQ(out.shape(), std::vector<int>{1, 8, 1, 1});
  CHECK(
      array_equal(out, reshape(arange(0, 256, 32), {1, 8, 1, 1})).item<bool>());

  x = broadcast_to(array({1, 2}), {20, 2});
  out = gather(x, array({5}), 0, {1, 1});
  CHECK_EQ(out.item<int>(), 1);
  out = gather(x, {array({5}), array({1})}, {0, 1}, {1, 1});
  CHECK_EQ(out.item<int>(), 2);
}

TEST_CASE("test take") {
  // Empty takes
  auto empty = astype(array({}), int32);
  auto z = take(array({1}), empty);
  CHECK_EQ(z.shape(), std::vector<int>{0});
  empty = reshape(empty, {1, 0, 1});
  z = take(array({1}), empty);
  CHECK_EQ(z.shape(), std::vector<int>{1, 0, 1});

  CHECK_THROWS(take(array({}), array(1)));

  z = take(array({}), empty);
  CHECK_EQ(z.size(), 0);

  // Take a single row
  auto x = reshape(arange(256), {8, 4, 8});
  z = take(x, array({0}, uint32), 0);
  CHECK_EQ(z.shape(), std::vector<int>{1, 4, 8});
  z = reshape(z, {32});
  CHECK(array_equal(z, arange(32)).item<bool>());

  z = take(x, array({1}, uint32), 0);
  z = reshape(z, {32});
  CHECK(array_equal(z, arange(32, 64)).item<bool>());

  // Take multiple rows
  x = arange(256);
  x = reshape(x, {8, 4, 8});
  z = take(x, array({0, 1}, uint32), 0);
  z = reshape(z, {64});
  CHECK(array_equal(z, arange(64)).item<bool>());

  // Take along middle axis
  x = reshape(arange(8), {2, 2, 2});
  z = take(x, array({0}), 1);
  CHECK(array_equal(z, array({0, 1, 4, 5}, {2, 1, 2})).item<bool>());

  // Irregular strides test
  auto a = array({1, 2, 3}, float32);
  auto indices = broadcast_to(array(0), {10});
  auto b = take(a, indices);
  CHECK(array_equal(b, ones({10})).item<bool>());

  // Take with 0 dim index
  z = take(array({0, 1, 2}), array(0));
  CHECK_EQ(z.item<int>(), 0);
  CHECK_EQ(z.ndim(), 0);

  // Check take with float indices crashes
  CHECK_THROWS(take(array({}), array({})));
  CHECK_THROWS(take(a, array({1.0, 2.0, 3.0})));

  // Check axis
  a = array({1, 2, 3, 4}, {2, 2});
  CHECK_THROWS(take(a, array({1}), -3));
  CHECK_THROWS(take(a, array({1}), 2));

  // Check negative indices
  a = array({1, 2, 3, 4}, {2, 2});
  CHECK_EQ(take(a, array({-1})).item<int>(), 4);
  CHECK(array_equal(take(a, array({1, -1})), array({2, 4})).item<bool>());
  CHECK(array_equal(take(a, array(-1), 0), array({3, 4})).item<bool>());

  // Check shapes
  a = zeros({2, 1, 1});
  auto out = take(a, array({1}), 0);
  CHECK(array_equal(out, zeros({1, 1, 1})).item<bool>());
  out = take(a, array({0}), 1);
  CHECK(array_equal(out, zeros({2, 1, 1})).item<bool>());
  out = take(a, array({0}), 1);
  CHECK(array_equal(out, zeros({2, 1, 1})).item<bool>());
  a = zeros({1, 2, 1});
  out = take(a, array({0}), 0);
  CHECK(array_equal(out, zeros({1, 2, 1})).item<bool>());
  out = take(a, array({0}), 1);
  CHECK(array_equal(out, zeros({1, 1, 1})).item<bool>());
  out = take(a, array({0, 1}), 1);
  CHECK(array_equal(out, zeros({1, 2, 1})).item<bool>());
}

TEST_CASE("test take along axis") {
  // No zero dim arrays
  auto a = array(1);
  CHECK_THROWS(take_along_axis(a, array(0), 0));

  // Index and array size mismatches
  a = arange(5);
  CHECK_THROWS(take_along_axis(a, array({1}), 1));
  CHECK_THROWS(take_along_axis(a, array({1}, {1, 1}), 0));
  CHECK_THROWS(take_along_axis(a, array(1), -1));

  auto out = take_along_axis(a, array({1}), 0);
  CHECK_EQ(out.item<int>(), 1);
  out = take_along_axis(a, array({1}), -1);
  CHECK_EQ(out.item<int>(), 1);

  // Indices have wrong shape
  a = zeros({2, 3, 4});
  CHECK_THROWS(take(a, zeros({1, 3, 4}), 1));
  CHECK_THROWS(take(a, zeros({2, 3, 7}), 1));
  CHECK_THROWS(take(a, zeros({2, 3, 2}), 0));

  // Empty arrays
  a = reshape(array({}), {1, 0});
  CHECK_THROWS(take_along_axis(a, array({1}), 0));

  out = take_along_axis(a, reshape(array({1}), {1, 1}), 0);
  eval(out); // Make sure it runs
  CHECK_EQ(out.shape(), std::vector<int>{1, 0});

  auto inds = reshape(astype(array({}), int32), {1, 0});
  out = take_along_axis(a, inds, 0);
  eval(out); // Make sure it runs
  CHECK_EQ(out.shape(), std::vector<int>{1, 0});

  a = array({1, 2, 3, 4}, {2, 2});
  inds = array({0, 1}, {1, 2});
  out = take_along_axis(a, inds, 0);
  CHECK(array_equal(out, array({1, 4}, {1, 2})).item<bool>());

  inds = array({0, 1, 0, 1, 0, 0, 1, 0}, {4, 2}, int32);
  out = take_along_axis(a, inds, 0);
  CHECK(array_equal(out, array({1, 4, 1, 4, 1, 2, 3, 2}, {4, 2})).item<bool>());

  inds = array({0, 1}, {2, 1});
  out = take_along_axis(a, inds, 1);
  CHECK(array_equal(out, array({1, 4}, {2, 1})).item<bool>());

  // Broadcasting works
  inds = array({0}, {1, 1});
  out = take_along_axis(a, inds, 0);
  CHECK(array_equal(out, array({1, 2}, {1, 2})).item<bool>());
  out = take_along_axis(a, inds, 1);
  CHECK(array_equal(out, array({1, 3}, {2, 1})).item<bool>());

  inds = array({0, 1, 1, 0, 0, 1}, {2, 3}, int32);
  out = take_along_axis(a, inds, 1);
  CHECK(array_equal(out, array({1, 2, 2, 3, 3, 4}, {2, 3})).item<bool>());

  a = reshape(arange(8), {2, 2, 2});
  inds = array({0, 1, 0, 0, 1, 0, 0, 1}, {2, 2, 2});
  out = take_along_axis(a, inds, 0);
  CHECK(array_equal(out, array({0, 5, 2, 3, 4, 1, 2, 7}, {2, 2, 2}))
            .item<bool>());
  out = take_along_axis(a, inds, 1);
  CHECK(array_equal(out, array({0, 3, 0, 1, 6, 5, 4, 7}, {2, 2, 2}))
            .item<bool>());
  out = take_along_axis(a, inds, 2);
  CHECK(array_equal(out, array({0, 1, 2, 2, 5, 4, 6, 7}, {2, 2, 2}))
            .item<bool>());
}

TEST_CASE("test scatter") {
  // More indices than dimensions
  CHECK_THROWS(scatter(array(0), array({1}), array(1), 0));

  // Mismatch dimensions and indices
  CHECK_THROWS(scatter(array({0}), {array({0})}, array({1}, {1, 1}), {0, 1}));
  CHECK_THROWS(scatter(array({0}), array({0}), array({1}, {1, 1}), -1));

  // Repeat dimensions
  CHECK_THROWS(scatter(
      array({0}, {1, 1}), {array({0}), array({0})}, array({1}), {0, 0}));

  // Update sizes incorrect
  CHECK_THROWS(scatter(array({0}), array({0}), array({0, 1}), 0));
  CHECK_THROWS(scatter(array({0}), array({0}), array({0, 1}, {2, 1}), 0));
  CHECK_THROWS(scatter(array({0}, {1}), array({0}), array({0, 1}, {1, 2}), 0));

  // Wrong index type
  CHECK_THROWS(scatter(array({0}), array({0.0f}), array({0}, {1, 1}), 0));
  CHECK_THROWS(scatter(
      array({0}, {1, 1}),
      {array({0}), array({0.0f})},
      array({1}, {1, 1, 1}),
      {0, 1}));

  // Index arrays must be broadcastable
  CHECK_THROWS(scatter(
      array({0}, {1, 1}),
      {array({0, 0, 0}, {3}), array({0, 0}, {2})},
      ones({3, 2, 1, 1}),
      {0, 1}));

  // Single element scatter
  auto in = zeros({4}, float32);
  auto inds = arange(2);
  auto updates = ones({2, 1}, float32);
  auto out = scatter(in, inds, updates, 0);
  CHECK(array_equal(out, array({1.0f, 1.0f, 0.0f, 0.0f})).item<bool>());

  // Single element scatter add
  in = ones({4}, float32);
  inds = array({0, 0, 3});
  updates = ones({3, 1}, float32);
  out = scatter_add(in, inds, updates, 0);
  CHECK(array_equal(out, array({3.0f, 1.0f, 1.0f, 2.0f})).item<bool>());

  // Single element scatter prod
  in = ones({4}, float32);
  inds = array({0, 0, 3});
  updates = full({3, 1}, 2.0f, float32);
  out = scatter_prod(in, inds, updates, 0);
  CHECK(array_equal(out, array({4.0f, 1.0f, 1.0f, 2.0f})).item<bool>());

  // Single element scatter max
  in = ones({4}, float32);
  inds = array({0, 0, 3});
  updates = array({1.0f, 6.0f, -2.0f}, {3, 1});
  out = scatter_max(in, inds, updates, 0);
  CHECK(array_equal(out, array({6.0f, 1.0f, 1.0f, 1.0f})).item<bool>());

  // Single element scatter min
  in = ones({4}, float32);
  inds = array({0, 0, 3});
  updates = array({1.0f, -6.0f, 2.0f}, {3, 1});
  out = scatter_min(in, inds, updates, 0);
  CHECK(array_equal(out, array({-6.0f, 1.0f, 1.0f, 1.0f})).item<bool>());

  // Empty scatter
  in = arange(4, float32);
  inds = astype(array({}), uint32);
  updates = reshape(array({}), {0, 1});
  out = scatter(in, inds, updates, 0);
  CHECK(array_equal(out, in).item<bool>());

  // Array scatters
  in = zeros({4, 4}, float32);
  inds = array({0, 1, 2, 3});
  updates = reshape(arange(16, float32), {4, 1, 4});
  out = scatter(in, inds, updates, 0);
  CHECK(array_equal(out, reshape(arange(16, float32), {4, 4})).item<bool>());

  // Array scatters with col contiguous updates
  in = zeros({4, 4}, float32);
  inds = array({0, 1, 2, 3});
  updates = transpose(reshape(arange(16, float32), {4, 1, 4}));
  out = scatter(in, inds, updates, 0);
  CHECK(array_equal(out, transpose(reshape(arange(16, float32), {4, 4})))
            .item<bool>());

  // Irregular strided index and reduce collision test
  in = zeros({10}, float32);
  inds = broadcast_to(array(3), {10});
  updates = ones({10, 1}, float32);
  out = scatter_add(in, inds, updates, 0);
  CHECK_EQ(take(out, array(3)).item<float>(), 10);

  // 1 element array with 0 dim index
  in = array({1}, int32);
  updates = array({2}, int32);
  out = scatter_max(in, array(0), updates, 0);
  CHECK_EQ(out.item<int>(), 2);

  // No index arrays or axes
  out = scatter_max(array(1), {}, array(2), std::vector<int>{});
  CHECK_EQ(out.item<int>(), 2);

  // Irregularly strided updates test
  in = ones({3, 3});
  updates = broadcast_to(array({2, 2, 2}), {1, 3, 3});
  inds = array({0});
  out = scatter(in, inds, updates, 0);
  CHECK(array_equal(out, ones({3, 3}) * 2).item<bool>());

  // Along different axis
  in = zeros({2, 3});
  updates = array({1, 2, 3, 4}, {2, 2, 1});
  inds = array({0, 2});
  out = scatter(in, inds, updates, 1);
  auto expected = array({1, 0, 3, 2, 0, 4}, {2, 3});
  CHECK(array_equal(out, expected).item<bool>());

  // Multiple index arrays
  in = zeros({2, 2});
  updates = array({1, 2}, {2, 1, 1});
  inds = array({0, 1});
  out = scatter(in, {inds, inds}, updates, {0, 1});
  CHECK(array_equal(out, array({1, 0, 0, 2}, {2, 2})).item<bool>());

  // Broadcasted indices
  in = zeros({2, 2});
  updates = array({5, 2, 9, 1}, {2, 2, 1, 1});
  auto inds0 = array({0, 1}, {2, 1});
  auto inds1 = array({0, 1}, {1, 2});
  out = scatter(in, {inds0, inds1}, updates, {0, 1});
  CHECK(array_equal(out, array({5, 2, 9, 1}, {2, 2})).item<bool>());

  // Brodacasted operand
  in = broadcast_to(array({0, 0}), {2, 2});
  updates = array({1, 1}, {2, 1, 1});
  inds = array({0, 1});
  out = scatter_add(in, inds, updates, 0);
  CHECK(array_equal(out, array({1, 0, 1, 0}, {2, 2})).item<bool>());

  // 1D scatter
  {
    auto dst = zeros({2, 4}, int32);
    auto src = reshape(array({1, 2, 3, 4}), {1, 1, 4});
    auto idx = array({1});
    auto expected = reshape(array({0, 0, 0, 0, 1, 2, 3, 4}), {2, 4});
    auto out = scatter(dst, idx, src, 0);
    CHECK(array_equal(out, expected).item<bool>());
  }
}

TEST_CASE("test is positive infinity") {
  array x(1.0f);
  CHECK_FALSE(isposinf(x).item<bool>());

  array y(std::numeric_limits<float>::infinity());
  CHECK(isposinf(y).item<bool>());

  array z = identity(7);
  CHECK_FALSE(all(isposinf(z)).item<bool>());

  array w = array({1.0f, std::numeric_limits<float>::infinity(), 2.0f});
  CHECK_FALSE(all(isposinf(w)).item<bool>());

  array a(1.0f, bfloat16);
  CHECK_FALSE(isposinf(a).item<bool>());

  array b(std::numeric_limits<float>::infinity(), float16);
  CHECK(isposinf(b).item<bool>());

  array c(std::numeric_limits<float>::infinity(), bfloat16);
  CHECK(isposinf(c).item<bool>());
}

TEST_CASE("test is negative infinity") {
  array x(1.0f);
  CHECK_FALSE(isneginf(x).item<bool>());

  array y(-std::numeric_limits<float>::infinity());
  CHECK(isneginf(y).item<bool>());

  array z = identity(7);
  CHECK_FALSE(all(isneginf(z)).item<bool>());

  array w = array({1.0f, -std::numeric_limits<float>::infinity(), 2.0f});
  CHECK_FALSE(all(isneginf(w)).item<bool>());

  array a(1.0f, bfloat16);
  CHECK_FALSE(isneginf(a).item<bool>());

  array b(-std::numeric_limits<float>::infinity(), float16);
  CHECK(isneginf(b).item<bool>());

  array c(-std::numeric_limits<float>::infinity(), bfloat16);
  CHECK(isneginf(c).item<bool>());
}

TEST_CASE("test scatter types") {
  for (auto t : {bool_, uint8, uint16, int8, int16}) {
    auto in = zeros({4, 4}, t);
    auto inds = {arange(4), arange(4)};
    auto updates = ones({4, 1, 1}, t);
    auto out = scatter(in, inds, updates, {0, 1});
    auto expected =
        array({1, 0, 0, 0, 0, 1, 0, 0, 0, 0, 1, 0, 0, 0, 0, 1}, {4, 4}, t);
    CHECK(array_equal(out, expected).item<bool>());
  }

  for (auto t : {float16, bfloat16}) {
    auto in = zeros({4, 4}, t);
    auto inds = {arange(4), arange(4)};
    auto updates = ones({4, 1, 1}, t);
    auto out = scatter(in, inds, updates, {0, 1});
    auto expected =
        array({1, 0, 0, 0, 0, 1, 0, 0, 0, 0, 1, 0, 0, 0, 0, 1}, {4, 4}, t);
    CHECK(allclose(out, expected).item<bool>());
  }
}

TEST_CASE("test complex ops") {
  //  Creation ops
  {
    auto x = full({2, 2}, complex64_t{1, 1});
    CHECK_EQ(x.dtype(), complex64);
    std::initializer_list<complex64_t> expected = {
        {1, 1}, {1, 1}, {1, 1}, {1, 1}};
    CHECK(array_equal(x, array(expected, {2, 2})).item<bool>());
  }

  // Unary ops
  {
    std::initializer_list<complex64_t> vals = {{0, 1}, {1, 0}, {1, 1}};
    auto x = array(vals);

    auto y = abs(x);
    CHECK_EQ(y.dtype(), float32);
    CHECK(array_equal(y, array({1.0f, 1.0f, std::sqrt(2.0f)})).item<bool>());

    y = negative(x);
    std::initializer_list<complex64_t> expected = {{0, -1}, {-1, 0}, {-1, -1}};
    CHECK(array_equal(y, array(expected)).item<bool>());

    y = exp(x);
    {
      std::initializer_list<complex64_t> expected = {
          {0.54030231, 0.84147098}, {2.71828183, 0.}, {1.46869394, 2.28735529}};
      CHECK(allclose(y, array(expected)).item<bool>());
    }

    y = sin(x);
    {
      std::initializer_list<complex64_t> expected = {
          {0., 1.17520119}, {0.84147098, 0.}, {1.29845758, 0.63496391}};
      CHECK(allclose(y, array(expected)).item<bool>());
    }

    y = cos(x);
    {
      std::initializer_list<complex64_t> expected = {
          {1.54308063, -0.}, {0.54030231, -0.}, {0.83373003, -0.98889771}};
      CHECK(allclose(y, array(expected)).item<bool>());
    }
  }

  // Binary ops
  {
    std::initializer_list<complex64_t> vals_x = {{0, 1}, {1, 0}, {1, 1}};
    auto x = array(vals_x);

    std::initializer_list<complex64_t> vals_y = {{2, 0}, {1, 1}, {0, 1}};
    auto y = array(vals_y);

    auto z = add(x, y);
    {
      std::initializer_list<complex64_t> expected = {{2, 1}, {2, 1}, {1, 2}};
      CHECK(array_equal(z, array(expected)).item<bool>());
    }

    z = subtract(x, y);
    {
      std::initializer_list<complex64_t> expected = {{-2, 1}, {0, -1}, {1, 0}};
      CHECK(array_equal(z, array(expected)).item<bool>());
    }

    z = multiply(x, y);
    {
      std::initializer_list<complex64_t> expected = {{0, 2}, {1, 1}, {-1, 1}};
      CHECK(array_equal(z, array(expected)).item<bool>());
    }

    z = maximum(x, y);
    {
      std::initializer_list<complex64_t> expected = {{2, 0}, {1, 1}, {1, 1}};
      CHECK(array_equal(z, array(expected)).item<bool>());
    }
  }

  // Reductions
  if (default_device() == Device::cpu) {
    std::initializer_list<complex64_t> vals = {{0, 0}, {1, 0}, {0, 1}};
    auto x = array(vals);
    CHECK_EQ(max(x).item<complex64_t>(), complex64_t{1, 0});
    CHECK_EQ(min(x).item<complex64_t>(), complex64_t{0, 0});
    CHECK_EQ(sum(x).item<complex64_t>(), complex64_t{1, 1});
    CHECK_EQ(prod(x).item<complex64_t>(), complex64_t{0, 0});
  }
}

TEST_CASE("test as_strided op") {
  auto x = arange(10);
  auto y = as_strided(x, {3, 3}, {1, 1}, 0);
  auto expected = array({0, 1, 2, 1, 2, 3, 2, 3, 4}, {3, 3});
  CHECK(array_equal(y, expected).item<bool>());

  y = as_strided(x, {3, 3}, {0, 3}, 0);
  expected = array({0, 3, 6, 0, 3, 6, 0, 3, 6}, {3, 3});
  CHECK(array_equal(y, expected).item<bool>());

  x = reshape(x, {2, 5}); // 0 1 2 3 ...
  x = transpose(x, {1, 0}); // 0 5 1 6 2 7 ...
  y = as_strided(x, {3, 3}, {2, 1}, 1);
  expected = array({5, 1, 6, 6, 2, 7, 7, 3, 8}, {3, 3});
  CHECK(array_equal(y, expected).item<bool>());
}

TEST_CASE("test scan op") {
  auto x = array({1.0f, 2.0f, 3.0f, 4.0f, 5.0f, 6.0f}, {2, 3});
  auto y = cumsum(x, 1, false, true);
  auto expected = array({1.0f, 3.0f, 6.0f, 4.0f, 9.0f, 15.0f}, {2, 3});
  CHECK(array_equal(y, expected).item<bool>());

  y = cumsum(x, 1, false, false);
  expected = array({0.0f, 1.0f, 3.0f, 0.0f, 4.0f, 9.0f}, {2, 3});
  CHECK(array_equal(y, expected).item<bool>());

  y = cumsum(x, 1, true, true);
  expected = array({6.0f, 5.0f, 3.0f, 15.0f, 11.0f, 6.0f}, {2, 3});
  CHECK(array_equal(y, expected).item<bool>());

  y = cumsum(x, 1, true, false);
  expected = array({5.0f, 3.0f, 0.0f, 11.0f, 6.0f, 0.0f}, {2, 3});
  CHECK(array_equal(y, expected).item<bool>());

  x = array({1.0f, 2.0f, 3.0f, 4.0f, 5.0f, 6.0f, 7.0f, 8.0f}, {2, 2, 2});
  y = cumsum(x, 0, false, true);
  expected =
      array({1.0f, 2.0f, 3.0f, 4.0f, 6.0f, 8.0f, 10.0f, 12.0f}, {2, 2, 2});
  CHECK(array_equal(y, expected).item<bool>());

  y = cumsum(x, 1, false, true);
  expected =
      array({1.0f, 2.0f, 4.0f, 6.0f, 5.0f, 6.0f, 12.0f, 14.0f}, {2, 2, 2});
  CHECK(array_equal(y, expected).item<bool>());

  x = array({1.0f, 2.0f, 3.0f, 4.0f, 5.0f, 6.0f, 7.0f, 8.0f}, {2, 2, 2});
  y = cumsum(x, 0, true, true);
  expected =
      array({6.0f, 8.0f, 10.0f, 12.0f, 5.0f, 6.0f, 7.0f, 8.0f}, {2, 2, 2});
  CHECK(array_equal(y, expected).item<bool>());

  y = cumsum(x, 1, true, true);
  expected =
      array({4.0f, 6.0f, 3.0f, 4.0f, 12.0f, 14.0f, 7.0f, 8.0f}, {2, 2, 2});
  CHECK(array_equal(y, expected).item<bool>());

  x = reshape(x, {4, 2});
  y = cumsum(x, 0, false, false);
  expected = array({0.0f, 0.0f, 1.0f, 2.0f, 4.0f, 6.0f, 9.0f, 12.0f}, {4, 2});
  CHECK(array_equal(y, expected).item<bool>());

  y = cumsum(x, 0, true, false);
  expected =
      array({15.0f, 18.0f, 12.0f, 14.0f, 7.0f, 8.0f, 0.0f, 0.0f}, {4, 2});
  CHECK(array_equal(y, expected).item<bool>());

  // Check the vmap implementation
  auto fun = [](array x) { return cumsum(x, 0, false, true); };
  y = vmap(fun, 0, 0)(x);
  expected = array({1.0f, 3.0f, 3.0f, 7.0f, 5.0f, 11.0f, 7.0f, 15.0f}, {4, 2});
  CHECK(array_equal(y, expected).item<bool>());

  y = vmap(fun, 1, 1)(x);
  expected = array({1.0f, 2.0f, 4.0f, 6.0f, 9.0f, 12.0f, 16.0f, 20.0f}, {4, 2});
  CHECK(array_equal(y, expected).item<bool>());
}

TEST_CASE("test pad") {
  auto x = zeros({1, 2, 3});
  CHECK_EQ(pad(x, 1).shape(), std::vector<int>{3, 4, 5});
  CHECK_EQ(pad(x, {0, 1}).shape(), std::vector<int>{2, 3, 4});
  CHECK_EQ(pad(x, {{1, 1}, {1, 2}, {3, 1}}).shape(), std::vector<int>{3, 5, 7});
}

TEST_CASE("test power") {
  CHECK_EQ(power(array(1), array(2)).item<int>(), 1);
  CHECK_EQ((power(array(-1), array(2))).item<int>(), 1);
  CHECK_EQ((power(array(-1), array(3))).item<int>(), -1);

  CHECK_EQ((power(array(true), array(false))).item<bool>(), true);
  CHECK_EQ((power(array(false), array(false))).item<bool>(), true);
  CHECK_EQ((power(array(true), array(true))).item<bool>(), true);
  CHECK_EQ((power(array(false), array(true))).item<bool>(), false);

  auto x = array(2.0f);
  CHECK_EQ(
      (power(x, array(0.5))).item<float>(),
      doctest::Approx(std::pow(2.0f, 0.5f)));
  CHECK_EQ(power(x, array(2.0f)).item<float>(), 4.0f);

  CHECK(std::isnan((power(array(-1.0f), array(0.5))).item<float>()));

  auto a = complex64_t{0.5, 0.5};
  auto b = complex64_t{0.5, 0.5};
  auto expected = std::pow(a, b);
  auto out = (power(array(a), array(b))).item<complex64_t>();
  CHECK(abs(out.real() - expected.real()) < 1e-7);
  CHECK(abs(out.imag() - expected.imag()) < 1e-7);
}

TEST_CASE("test where") {
  const float inf = std::numeric_limits<float>::infinity();

  array condition(true);
  array x(1.0f);
  array y(0.0f);
  auto out = where(condition, x, y);
  CHECK_EQ(out.dtype(), float32);
  CHECK_EQ(out.item<float>(), 1.0f);

  x = array({1, 2}, {2, 1});
  y = array({3, 4}, {1, 2});
  CHECK(array_equal(where(condition, x, y), broadcast_to(x, {2, 2}))
            .item<bool>());

  condition = array(false);
  CHECK(array_equal(where(condition, x, y), broadcast_to(y, {2, 2}))
            .item<bool>());

  condition = array({true, false});
  out = where(condition, x, y);
  auto expected = array({1, 4, 2, 4}, {2, 2});
  CHECK(array_equal(where(condition, x, y), expected).item<bool>());

  condition = array({true, false, false, true}, {2, 2});
  out = where(condition, x, y);
  expected = array({1, 4, 3, 2}, {2, 2});
  CHECK(array_equal(where(condition, x, y), expected).item<bool>());

  x = array(1);
  y = array(2);
  out = where(condition, x, y);
  expected = array({1, 2, 2, 1}, {2, 2});
  CHECK(array_equal(where(condition, x, y), expected).item<bool>());

  condition = array(true);
  x = array({1, 2, 3});
  y = array({3, 6, 13});
  CHECK(array_equal(where(condition, x, y), array({1, 2, 3})).item<bool>());

  condition = array(false);
  x = array({1, 2, 3});
  y = array({3, 6, 13});
  CHECK(array_equal(where(condition, x, y), array({3, 6, 13})).item<bool>());

  condition = array({1, 1, 0});
  x = array({1, 2, 3});
  y = array({11, 12, 13});
  CHECK(array_equal(where(condition, x, y), array({1, 2, 13})).item<bool>());

  condition = array({true, false}, {2, 1, 1});
  x = array({1, 2, 3, 4}, {2, 1, 2});
  y = array({11, 22, 33, 44}, {2, 2, 1});
  expected = array({1, 2, 1, 2, 33, 33, 44, 44}, {2, 2, 2});
  CHECK(array_equal(where(condition, x, y), expected).item<bool>());

  condition = array({true, false, false});
  x = array({inf, 2.0, 3.0});
  y = array({10.0, 20.0, -inf});
  CHECK(array_equal(where(condition, x, y), array({inf, 20.0, -inf}))
            .item<bool>());

  // 4-dim optimized case.
  condition = array({false});
  x = array({1, 2}, {2, 1, 1, 1});
  y = array({3, 4}, {1, 1, 2, 1});
  CHECK(array_equal(where(condition, x, y), array({3, 4, 3, 4}, {2, 1, 2, 1}))
            .item<bool>());

  // 5-dim optimized case.
  condition = array({true, false}, {2, 1, 1, 1, 1});
  x = array({1, 2, 3, 4}, {2, 1, 1, 1, 2});
  y = array({11, 22}, {1, 1, 2, 1, 1});
  CHECK(array_equal(
            where(condition, x, y),
            array({1, 2, 1, 2, 11, 11, 22, 22}, {2, 1, 2, 1, 2}))
            .item<bool>());
}

TEST_CASE("test stack") {
  auto x = array({});
  CHECK_EQ(stack({x}, 0).shape(), std::vector<int>{1, 0});
  CHECK_EQ(stack({x}, 1).shape(), std::vector<int>{0, 1});

  x = array({1, 2, 3}, {3});
  CHECK_EQ(stack({x}, 0).shape(), std::vector<int>{1, 3});
  CHECK_EQ(stack({x}, 1).shape(), std::vector<int>{3, 1});

  auto y = array({4, 5, 6}, {3});
  auto z = std::vector<array>{x, y};
  CHECK_EQ(stack(z).shape(), std::vector<int>{2, 3});
  CHECK_EQ(stack(z, 0).shape(), std::vector<int>{2, 3});
  CHECK_EQ(stack(z, 1).shape(), std::vector<int>{3, 2});
  CHECK_EQ(stack(z, -1).shape(), std::vector<int>{3, 2});
  CHECK_EQ(stack(z, -2).shape(), std::vector<int>{2, 3});

  CHECK_THROWS_MESSAGE(stack({}, 0), "No arrays provided for stacking");

  x = array({1, 2, 3}, {3}, float16);
  y = array({4, 5, 6}, {3}, int32);
  CHECK_EQ(stack({x, y}, 0).dtype(), float16);

  x = array({1, 2, 3}, {3}, int32);
  y = array({4, 5, 6, 7}, {4}, int32);
  CHECK_THROWS_MESSAGE(
      stack({x, y}, 0), "All arrays must have the same shape and dtype");
}

TEST_CASE("test eye") {
  auto eye_3 = eye(3);
  CHECK_EQ(eye_3.shape(), std::vector<int>{3, 3});
  auto expected_eye_3 =
      array({1.0f, 0.0f, 0.0f, 0.0f, 1.0f, 0.0f, 0.0f, 0.0f, 1.0f}, {3, 3});
  CHECK(array_equal(eye_3, expected_eye_3).item<bool>());

  auto eye_3x2 = eye(3, 2);
  CHECK_EQ(eye_3x2.shape(), std::vector<int>{3, 2});
  auto expected_eye_3x2 = array({1.0f, 0.0f, 0.0f, 1.0f, 0.0f, 0.0f}, {3, 2});
  CHECK(array_equal(eye_3x2, expected_eye_3x2).item<bool>());
}

TEST_CASE("test tri") {
  auto _tri = tri(4, 4, 0, float32);
  CHECK_EQ(_tri.shape(), std::vector<int>{4, 4});
  auto expected_tri = array(
      {1.0f,
       0.0f,
       0.0f,
       0.0f,
       1.0f,
       1.0f,
       0.0f,
       0.0f,
       1.0f,
       1.0f,
       1.0f,
       0.0f,
       1.0f,
       1.0f,
       1.0f,
       1.0f},
      {4, 4});
  CHECK(array_equal(_tri, expected_tri).item<bool>());
}

TEST_CASE("test tril") {
  auto _tril = tril(full(std::vector<int>{4, 4}, 2.0f, float32), 0);
  CHECK_EQ(_tril.shape(), std::vector<int>{4, 4});
  auto expected_tri = array(
      {2.0f,
       0.0f,
       0.0f,
       0.0f,
       2.0f,
       2.0f,
       0.0f,
       0.0f,
       2.0f,
       2.0f,
       2.0f,
       0.0f,
       2.0f,
       2.0f,
       2.0f,
       2.0f},
      {4, 4});
  CHECK(array_equal(_tril, expected_tri).item<bool>());
}

TEST_CASE("test triu") {
  auto _triu = triu(full(std::vector<int>{4, 4}, 2.0f, float32), 0);
  CHECK_EQ(_triu.shape(), std::vector<int>{4, 4});
  auto expected_tri = array(
      {2.0f,
       2.0f,
       2.0f,
       2.0f,
       0.0f,
       2.0f,
       2.0f,
       2.0f,
       0.0f,
       0.0f,
       2.0f,
       2.0f,
       0.0f,
       0.0f,
       0.0f,
       2.0f},
      {4, 4});
  CHECK(array_equal(_triu, expected_tri).item<bool>());
}

TEST_CASE("test identity") {
  auto id_4 = identity(4);
  CHECK_EQ(id_4.shape(), std::vector<int>{4, 4});
  auto expected_id_4 = array(
      {1.0f,
       0.0f,
       0.0f,
       0.0f,
       0.0f,
       1.0f,
       0.0f,
       0.0f,
       0.0f,
       0.0f,
       1.0f,
       0.0f,
       0.0f,
       0.0f,
       0.0f,
       1.0f},
      {4, 4});
  CHECK(array_equal(id_4, expected_id_4).item<bool>());
}

TEST_CASE("test eye with positive k offset") {
  auto eye_3_k1 = eye(3, 4, 1);
  CHECK_EQ(eye_3_k1.shape(), std::vector<int>{3, 4});
  auto expected_eye_3_k1 = array(
      {0.0f, 1.0f, 0.0f, 0.0f, 0.0f, 0.0f, 1.0f, 0.0f, 0.0f, 0.0f, 0.0f, 1.0f},
      {3, 4});
  CHECK(array_equal(eye_3_k1, expected_eye_3_k1).item<bool>());
}

TEST_CASE("test eye with negative k offset") {
  auto eye_4_k_minus1 = eye(4, 3, -1);
  CHECK_EQ(eye_4_k_minus1.shape(), std::vector<int>{4, 3});
  auto expected_eye_4_k_minus1 = array(
      {0.0f, 0.0f, 0.0f, 1.0f, 0.0f, 0.0f, 0.0f, 1.0f, 0.0f, 0.0f, 0.0f, 1.0f},
      {4, 3});
  CHECK(array_equal(eye_4_k_minus1, expected_eye_4_k_minus1).item<bool>());
}

TEST_CASE("test basic clipping") {
  array a({1.0f, 4.0f, 3.0f, 8.0f, 5.0f}, {5});
  array expected({2.0f, 4.0f, 3.0f, 6.0f, 5.0f}, {5});
  auto clipped = clip(a, array(2.0f), array(6.0f));
  CHECK(array_equal(clipped, expected).item<bool>());
}

TEST_CASE("test clipping with only min") {
  array a({-1.0f, 1.0f, 0.0f, 5.0f}, {4});
  array expected({0.0f, 1.0f, 0.0f, 5.0f}, {4});
  auto clipped = clip(a, array(0.0f), std::nullopt);
  CHECK(array_equal(clipped, expected).item<bool>());
}

TEST_CASE("test clipping with only max") {
  array a({2.0f, 3.0f, 4.0f, 5.0f}, {4});
  array expected({2.0f, 3.0f, 4.0f, 4.0f}, {4});
  auto clipped = clip(a, std::nullopt, array(4.0f));
  CHECK(array_equal(clipped, expected).item<bool>());
}

TEST_CASE("test linspace") {
  auto x = linspace(0, 10, 5);
  auto expected = array({0.0f, 2.5f, 5.0f, 7.5f, 10.0f}, {5});
  CHECK(array_equal(x, expected).item<bool>());

  x = linspace(0, 10, 5, int32);
  expected = array({0, 2, 5, 7, 10}, {5});
  CHECK(array_equal(x, expected).item<bool>());

  x = linspace(0, 1, 0);
  expected = array(std::initializer_list<float>{}, {0});
  CHECK(array_equal(x, expected).item<bool>());
}

TEST_CASE("test quantize dequantize") {
  auto x1 = ones({128, 1});
  auto x2 = expand_dims(arange(0, 512, float32), 0);
  auto x = x1 * x2;

  for (int i = 2; i <= 8; i *= 2) {
    int el_per_int = 32 / i;
    auto [x_q, scales, biases] = quantize(x, 128, i);
    CHECK_EQ(x_q.shape(), std::vector<int>{128, 512 / el_per_int});
    CHECK_EQ(scales.shape(), std::vector<int>{128, 4});
    CHECK_EQ(biases.shape(), std::vector<int>{128, 4});

    auto x_hat = dequantize(x_q, scales, biases, 128, i);
    auto max_diff = max(abs(x - x_hat)).item<float>();
    CHECK(max_diff <= 127.0 / (1 << i));
  }
}

TEST_CASE("test repeat") {
  auto data = array({13, 3, 16, 6, 14, 4, 15, 5, 11, 1, 12, 2}, {3, 2, 2});
  auto repeat_axis_0 = repeat(data, 2, 0);
  auto expected_axis_0 = array(
      {13, 3, 16, 6, 13, 3, 16, 6, 14, 4, 15, 5,
       14, 4, 15, 5, 11, 1, 12, 2, 11, 1, 12, 2},
      {6, 2, 2});

  auto repeat_axis_1 = repeat(data, 2, 1);
  auto expected_axis_1 = array(
      {13, 3, 13, 3, 16, 6, 16, 6, 14, 4, 14, 4,
       15, 5, 15, 5, 11, 1, 11, 1, 12, 2, 12, 2},
      {3, 4, 2});

  auto repeat_axis_2 = repeat(data, 2); // default axis == ndim - 1 == 2
  auto expected_axis_2 = array(
      {13, 13, 3, 3, 16, 16, 6, 6, 14, 14, 4, 4,
       15, 15, 5, 5, 11, 11, 1, 1, 12, 12, 2, 2},
      {24});

  // check output
  CHECK(array_equal(repeat_axis_0, expected_axis_0).item<bool>());
  CHECK(array_equal(repeat_axis_1, expected_axis_1).item<bool>());
  CHECK(array_equal(repeat_axis_2, expected_axis_2).item<bool>());

  auto data_2 = array({1, 3, 2}, {3});
  auto repeat_2 = repeat(data_2, 2, 0);
  auto expected_2 = array({1, 1, 3, 3, 2, 2}, {6});
  CHECK(array_equal(repeat_2, expected_2).item<bool>());

  auto data_3 = array({1, 2, 3, 4, 5, 4, 0, 1, 2}, {3, 3});
  auto repeat_3 = repeat(data_3, 2, 0);
  auto expected_3 =
      array({1, 2, 3, 1, 2, 3, 4, 5, 4, 4, 5, 4, 0, 1, 2, 0, 1, 2}, {6, 3});
  CHECK(array_equal(repeat_3, expected_3).item<bool>());

  // 0 repeats
  auto repeat_4 = repeat(data_3, 0, 0);
  auto expected_4 = array({});
  CHECK(array_equal(repeat_2, expected_2).item<bool>());

  // negative repeats
  CHECK_THROWS_AS(repeat(data_3, -3, 0), std::invalid_argument);
}

TEST_CASE("tile") {
  auto x = array({1, 2, 3}, {3});
  auto y = tile(x, {2});
  auto expected = array({1, 2, 3, 1, 2, 3}, {6});
  CHECK(array_equal(y, expected).item<bool>());
  x = array({1, 2, 3, 4}, {2, 2});
  y = tile(x, {2});
  expected = array({1, 2, 1, 2, 3, 4, 3, 4}, {2, 4});
  CHECK(array_equal(y, expected).item<bool>());
  x = array({1, 2, 3, 4}, {2, 2});
  y = tile(x, {4, 1});
  expected = array({1, 2, 3, 4, 1, 2, 3, 4, 1, 2, 3, 4, 1, 2, 3, 4}, {8, 2});
  CHECK(array_equal(y, expected).item<bool>());

  x = array({1, 2, 3, 4}, {2, 2});
  y = tile(x, {2, 2});
  expected = array({1, 2, 1, 2, 3, 4, 3, 4, 1, 2, 1, 2, 3, 4, 3, 4}, {4, 4});
  CHECK(array_equal(y, expected).item<bool>());
  x = array({1, 2, 3}, {3});
  y = tile(x, {2, 2, 2});
  expected = array(
      {1, 2, 3, 1, 2, 3, 1, 2, 3, 1, 2, 3, 1, 2, 3, 1, 2, 3, 1, 2, 3, 1, 2, 3},
      {2, 2, 6});
  CHECK(array_equal(y, expected).item<bool>());
}

TEST_CASE("tensordot") {
  auto x = reshape(arange(60.), {3, 4, 5});
  auto y = reshape(arange(24.), {4, 3, 2});
  auto z = tensordot(x, y, {1, 0}, {0, 1});
  auto expected = array(
      {4400, 4730, 4532, 4874, 4664, 5018, 4796, 5162, 4928, 5306}, {5, 2});
  CHECK(array_equal(z, expected).item<bool>());
  x = reshape(arange(360.), {3, 4, 5, 6});
  y = reshape(arange(360.), {6, 4, 5, 3});
  CHECK_THROWS_AS(tensordot(x, y, {2, 1, 3}, {1, 2, 0}), std::invalid_argument);
  x = reshape(arange(60.), {3, 4, 5});
  y = reshape(arange(120.), {4, 5, 6});
  z = tensordot(x, y, 2);
  expected = array(
      {14820.,
       15010.,
       15200.,
       15390.,
       15580.,
       15770.,
       37620.,
       38210.,
       38800.,
       39390.,
       39980.,
       40570.,
       60420.,
       61410.,
       62400.,
       63390.,
       64380.,
       65370.},
      {3, 6});
  CHECK(array_equal(z, expected).item<bool>());
}

TEST_CASE("outer") {
  auto x = arange(1.0, 5.0);
  auto y = arange(1.0, 4.0);
  auto z = outer(x, y);
  auto expected = array(
      {1.0, 2.0, 3.0, 2.0, 4.0, 6.0, 3.0, 6.0, 9.0, 4.0, 8.0, 12.0}, {4, 3});
  CHECK(array_equal(z, expected).item<bool>());

  x = ones({5});
  y = linspace(-2., 2., 5);
  z = outer(x, y);
  expected = array(
      {-2., -1., 0.,  1.,  2., -2., -1., 0.,  1.,  2., -2., -1., 0.,
       1.,  2.,  -2., -1., 0., 1.,  2.,  -2., -1., 0., 1.,  2.},
      {5, 5});
  CHECK(array_equal(z, expected).item<bool>());
}

TEST_CASE("inner") {
  CHECK_THROWS_AS(
      inner(reshape(arange(5.), {1, 5}), reshape(arange(6.), {2, 3})),
      std::invalid_argument);
  auto x = array({1., 2., 3.});
  auto y = array({0., 1., 0.});
  auto z = inner(x, y);
  CHECK_EQ(z.item<float>(), 2.f);

  x = reshape(arange(24.), {2, 3, 4});
  y = arange(4.);
  z = inner(x, y);
  auto expected = array({14., 38., 62., 86., 110., 134.}, {2, 3});
  CHECK(array_equal(z, expected).item<bool>());

  x = reshape(arange(2.), {1, 1, 2});
  y = reshape(arange(6.), {3, 2});
  z = inner(x, y);
  expected = array({1., 3., 5.}, {1, 1, 3});
  CHECK(array_equal(z, expected).item<bool>());

  z = inner(eye(2), array(7.));
  expected = array({7., 0., 0., 7.}, {2, 2});
  CHECK(array_equal(z, expected).item<bool>());
}

TEST_CASE("test divmod") {
  auto x = array({1, 2, 3});
  auto y = array({1, 1, 1});
  auto out = divmod(x, y);
  CHECK(array_equal(out[0], array({1, 2, 3})).item<bool>());
  CHECK(array_equal(out[1], array({0, 0, 0})).item<bool>());

  x = array({5, 6, 7});
  y = array({2, 2, 2});
  out = divmod(x, y);
  CHECK(array_equal(out[0], array({2, 3, 3})).item<bool>());
  CHECK(array_equal(out[1], array({1, 0, 1})).item<bool>());

  // Siblings should be gone after evaling the graph
  CHECK(out[0].siblings().empty());
  CHECK(out[1].siblings().empty());

  x = array({5.0, 6.0, 7.0});
  y = array({2.0, 2.0, 2.0});
  out = divmod(x, y);
  CHECK(array_equal(out[0], array({2.0, 3.0, 3.0})).item<bool>());
  CHECK(array_equal(out[1], array({1.0, 0.0, 1.0})).item<bool>());

  x = array({1.0}, complex64);
  y = array({2.0}, complex64);
  CHECK_THROWS(divmod(x, y));

  // Check that we can eval on both outputs
  x = array({1.0});
  y = array({2.0});
  out = divmod(x, y);
  eval(out);
  CHECK_EQ(out[0].item<float>(), 0.0);
  CHECK_EQ(out[1].item<float>(), 1.0);

  // Check nested in the graph
  x = array({1.0});
  y = array({2.0});
  out = divmod(x, y);
  auto z = out[0] + out[1];
  CHECK_EQ(z.item<float>(), 1.0);

  // Check that we can still eval when one output goes out of scope
  std::vector<array> out_holder;
  { out_holder.push_back(divmod(x, y)[0]); }
  eval(out_holder);
  CHECK_EQ(out_holder[0].item<float>(), 0.0);

  // Check that we can still eval when the other output goes out of scope
  out_holder.clear();
  { out_holder.push_back(divmod(x, y)[1]); }
  eval(out_holder);
  CHECK_EQ(out_holder[0].item<float>(), 1.0);
}

TEST_CASE("test diagonal") {
  auto x = array({0, 1, 2, 3, 4, 5, 6, 7}, {4, 2});
  auto out = diagonal(x);
  CHECK(array_equal(out, array({0, 3}, {2})).item<bool>());

  CHECK_THROWS_AS(diagonal(x, 1, 6, 0), std::out_of_range);
  CHECK_THROWS_AS(diagonal(x, 1, 0, -3), std::out_of_range);

  x = array({0, 1, 2, 3, 4, 5, 6, 7, 8, 9, 10, 11}, {3, 4});
  out = diagonal(x, 2, 1, 0);
  CHECK(array_equal(out, array({8}, {1})).item<bool>());

  out = diagonal(x, -1, 0, 1);
  CHECK(array_equal(out, array({4, 9}, {2})).item<bool>());

  out = diagonal(x, -5, 0, 1);
  eval(out);
  CHECK_EQ(out.shape(), std::vector<int>{0});

  x = array({0, 1, 2, 3, 4, 5, 6, 7, 8, 9, 10, 11}, {3, 2, 2});
  out = diagonal(x, 1, 0, 1);
  CHECK(array_equal(out, array({2, 3}, {2, 1})).item<bool>());

  out = diagonal(x, 0, 2, 0);
  CHECK(array_equal(out, array({0, 5, 2, 7}, {2, 2})).item<bool>());

  out = diagonal(x, 1, -1, 0);
  CHECK(array_equal(out, array({4, 9, 6, 11}, {2, 2})).item<bool>());

  x = reshape(arange(16), {2, 2, 2, 2});
  out = diagonal(x, 0, 0, 1);
  CHECK(array_equal(out, array({0, 12, 1, 13, 2, 14, 3, 15}, {2, 2, 2}))
            .item<bool>());

  CHECK_THROWS_AS(diagonal(x, 0, 1, 1), std::invalid_argument);

  x = array({0, 1}, {2});
  CHECK_THROWS_AS(diagonal(x, 0, 0, 1), std::invalid_argument);
}

TEST_CASE("test diag") {
  // To few or too many dimensions
  CHECK_THROWS(diag(array(0.0)));
  CHECK_THROWS(diag(array({0.0}, {1, 1, 1})));

  // Test with 1D array
  auto x = array({0, 1, 2, 3}, {4});
  auto out = diag(x, 0);
  CHECK(
      array_equal(
          out, array({0, 0, 0, 0, 0, 1, 0, 0, 0, 0, 2, 0, 0, 0, 0, 3}, {4, 4}))
          .item<bool>());

  out = diag(x, 1);
  CHECK(array_equal(
            out,
            array(
                {0, 0, 0, 0, 0, 0, 0, 1, 0, 0, 0, 0, 0,
                 2, 0, 0, 0, 0, 0, 3, 0, 0, 0, 0, 0},
                {5, 5}))
            .item<bool>());

  out = diag(x, -1);
  CHECK(array_equal(
            out,
            array(
                {0, 0, 0, 0, 0, 0, 0, 0, 0, 0, 0, 1, 0,
                 0, 0, 0, 0, 2, 0, 0, 0, 0, 0, 3, 0},
                {5, 5}))
            .item<bool>());

  // Test with 2D array
  x = array({0, 1, 2, 3, 4, 5, 6, 7, 8}, {3, 3});
  out = diag(x, 0);
  CHECK(array_equal(out, array({0, 4, 8}, {3})).item<bool>());

  out = diag(x, 1);
  CHECK(array_equal(out, array({1, 5}, {2})).item<bool>());

  out = diag(x, -1);
  CHECK(array_equal(out, array({3, 7}, {2})).item<bool>());
}

TEST_CASE("test issubdtype") {
  const auto cats = {
      complexfloating,
      floating,
      inexact,
      signedinteger,
      unsignedinteger,
      integer,
      number,
      generic};
  const auto types = {
      bool_,
      uint8,
      uint16,
      uint32,
      uint64,
      int8,
      int16,
      int32,
      int64,
      float16,
      float32,
      bfloat16,
      complex64};
  for (const auto& type : types) {
    CHECK(issubdtype(type, type));
    CHECK(issubdtype(type, generic));
    switch (kindof(type)) {
      case Dtype::Kind::b:
        CHECK_FALSE(issubdtype(type, complexfloating));
        CHECK_FALSE(issubdtype(type, floating));
        CHECK_FALSE(issubdtype(type, inexact));
        CHECK_FALSE(issubdtype(type, signedinteger));
        CHECK_FALSE(issubdtype(type, unsignedinteger));
        CHECK_FALSE(issubdtype(type, integer));
        CHECK_FALSE(issubdtype(type, number));
        CHECK(issubdtype(type, generic));
        break;
      case Dtype::Kind::u:
        CHECK_FALSE(issubdtype(type, complexfloating));
        CHECK_FALSE(issubdtype(type, floating));
        CHECK_FALSE(issubdtype(type, inexact));
        CHECK_FALSE(issubdtype(type, signedinteger));
        CHECK(issubdtype(type, unsignedinteger));
        CHECK(issubdtype(type, integer));
        CHECK(issubdtype(type, number));
        CHECK(issubdtype(type, generic));
        break;
      case Dtype::Kind::i:
        CHECK_FALSE(issubdtype(type, complexfloating));
        CHECK_FALSE(issubdtype(type, floating));
        CHECK_FALSE(issubdtype(type, inexact));
        CHECK(issubdtype(type, signedinteger));
        CHECK_FALSE(issubdtype(type, unsignedinteger));
        CHECK(issubdtype(type, integer));
        CHECK(issubdtype(type, number));
        CHECK(issubdtype(type, generic));
        break;
      case Dtype::Kind::f:
        CHECK_FALSE(issubdtype(type, complexfloating));
        CHECK(issubdtype(type, floating));
        CHECK(issubdtype(type, inexact));
        CHECK_FALSE(issubdtype(type, signedinteger));
        CHECK_FALSE(issubdtype(type, unsignedinteger));
        CHECK_FALSE(issubdtype(type, integer));
        CHECK(issubdtype(type, number));
        CHECK(issubdtype(type, generic));
        break;
      case Dtype::Kind::c:
        CHECK(issubdtype(type, complexfloating));
        CHECK_FALSE(issubdtype(type, floating));
        CHECK(issubdtype(type, inexact));
        CHECK_FALSE(issubdtype(type, signedinteger));
        CHECK_FALSE(issubdtype(type, unsignedinteger));
        CHECK_FALSE(issubdtype(type, integer));
        CHECK(issubdtype(type, number));
        CHECK(issubdtype(type, generic));
        break;
      case Dtype::Kind::V:
        CHECK_FALSE(issubdtype(type, complexfloating));
        CHECK(issubdtype(type, floating));
        CHECK(issubdtype(type, inexact));
        CHECK_FALSE(issubdtype(type, signedinteger));
        CHECK_FALSE(issubdtype(type, unsignedinteger));
        CHECK_FALSE(issubdtype(type, integer));
        CHECK(issubdtype(type, number));
        CHECK(issubdtype(type, generic));
        break;
    }
  }

  for (const auto& type : types) {
    CHECK(issubdtype(type, type));
    CHECK(issubdtype(type, generic));
    for (auto type1 : types) {
      CHECK_EQ(issubdtype(type, type1), type == type1);
    }
  }

  for (const auto& cat : cats) {
    CHECK(issubdtype(cat, cat));
    switch (cat) {
      case Dtype::Category::complexfloating:
        CHECK(issubdtype(cat, complexfloating));
        CHECK_FALSE(issubdtype(cat, floating));
        CHECK(issubdtype(cat, inexact));
        CHECK_FALSE(issubdtype(cat, signedinteger));
        CHECK_FALSE(issubdtype(cat, unsignedinteger));
        CHECK_FALSE(issubdtype(cat, integer));
        CHECK(issubdtype(cat, number));
        CHECK(issubdtype(cat, generic));
        break;
      case Dtype::Category::floating:
        CHECK_FALSE(issubdtype(cat, complexfloating));
        CHECK(issubdtype(cat, floating));
        CHECK(issubdtype(cat, inexact));
        CHECK_FALSE(issubdtype(cat, signedinteger));
        CHECK_FALSE(issubdtype(cat, unsignedinteger));
        CHECK_FALSE(issubdtype(cat, integer));
        CHECK(issubdtype(cat, number));
        CHECK(issubdtype(cat, generic));
        break;
      case Dtype::Category::inexact:
        CHECK_FALSE(issubdtype(cat, complexfloating));
        CHECK_FALSE(issubdtype(cat, floating));
        CHECK(issubdtype(cat, inexact));
        CHECK_FALSE(issubdtype(cat, signedinteger));
        CHECK_FALSE(issubdtype(cat, unsignedinteger));
        CHECK_FALSE(issubdtype(cat, integer));
        CHECK(issubdtype(cat, number));
        CHECK(issubdtype(cat, generic));
        break;
      case Dtype::Category::signedinteger:
        CHECK_FALSE(issubdtype(cat, complexfloating));
        CHECK_FALSE(issubdtype(cat, floating));
        CHECK_FALSE(issubdtype(cat, inexact));
        CHECK(issubdtype(cat, signedinteger));
        CHECK_FALSE(issubdtype(cat, unsignedinteger));
        CHECK(issubdtype(cat, integer));
        CHECK(issubdtype(cat, number));
        CHECK(issubdtype(cat, generic));
        break;
      case Dtype::Category::unsignedinteger:
        CHECK_FALSE(issubdtype(cat, complexfloating));
        CHECK_FALSE(issubdtype(cat, floating));
        CHECK_FALSE(issubdtype(cat, inexact));
        CHECK_FALSE(issubdtype(cat, signedinteger));
        CHECK(issubdtype(cat, unsignedinteger));
        CHECK(issubdtype(cat, integer));
        CHECK(issubdtype(cat, number));
        CHECK(issubdtype(cat, generic));
        break;
      case Dtype::Category::integer:
        CHECK_FALSE(issubdtype(cat, complexfloating));
        CHECK_FALSE(issubdtype(cat, floating));
        CHECK_FALSE(issubdtype(cat, inexact));
        CHECK_FALSE(issubdtype(cat, signedinteger));
        CHECK_FALSE(issubdtype(cat, unsignedinteger));
        CHECK(issubdtype(cat, integer));
        CHECK(issubdtype(cat, number));
        CHECK(issubdtype(cat, generic));
        break;
      case Dtype::Category::number:
        CHECK_FALSE(issubdtype(cat, complexfloating));
        CHECK_FALSE(issubdtype(cat, floating));
        CHECK_FALSE(issubdtype(cat, inexact));
        CHECK_FALSE(issubdtype(cat, signedinteger));
        CHECK_FALSE(issubdtype(cat, unsignedinteger));
        CHECK_FALSE(issubdtype(cat, integer));
        CHECK(issubdtype(cat, number));
        CHECK(issubdtype(cat, generic));
        break;
      case Dtype::Category::generic:
        CHECK_FALSE(issubdtype(cat, complexfloating));
        CHECK_FALSE(issubdtype(cat, floating));
        CHECK_FALSE(issubdtype(cat, inexact));
        CHECK_FALSE(issubdtype(cat, signedinteger));
        CHECK_FALSE(issubdtype(cat, unsignedinteger));
        CHECK_FALSE(issubdtype(cat, integer));
        CHECK_FALSE(issubdtype(cat, number));
        CHECK(issubdtype(cat, generic));
        break;
    }
  }
}

TEST_CASE("test atleast_1d") {
  auto x = array(1);
  auto out = atleast_1d(x);
  CHECK_EQ(out.ndim(), 1);
  CHECK_EQ(out.shape(), std::vector<int>{1});

  x = array({1, 2, 3}, {3});
  out = atleast_1d(x);
  CHECK_EQ(out.ndim(), 1);
  CHECK_EQ(out.shape(), std::vector<int>{3});

  x = array({1, 2, 3}, {3, 1});
  out = atleast_1d(x);
  CHECK_EQ(out.ndim(), 2);
  CHECK_EQ(out.shape(), std::vector<int>{3, 1});
}

TEST_CASE("test atleast_1d vector") {
  auto x = std::vector<array>{
      array(1), array({1, 2, 3}, {3}), array({1, 2, 3}, {3, 1})};
  auto out = atleast_1d(x);
  CHECK_EQ(out.size(), 3);
  CHECK_EQ(out[0].ndim(), 1);
  CHECK_EQ(out[0].shape(), std::vector<int>{1});
  CHECK_EQ(out[1].ndim(), 1);
  CHECK_EQ(out[1].shape(), std::vector<int>{3});
  CHECK_EQ(out[2].ndim(), 2);
  CHECK_EQ(out[2].shape(), std::vector<int>{3, 1});
}

TEST_CASE("test atleast_2d") {
  auto x = array(1);
  auto out = atleast_2d(x);
  CHECK_EQ(out.ndim(), 2);
  CHECK_EQ(out.shape(), std::vector<int>{1, 1});

  x = array({1, 2, 3}, {3});
  out = atleast_2d(x);
  CHECK_EQ(out.ndim(), 2);
  CHECK_EQ(out.shape(), std::vector<int>{1, 3});

  x = array({1, 2, 3}, {3, 1});
  out = atleast_2d(x);
  CHECK_EQ(out.ndim(), 2);
  CHECK_EQ(out.shape(), std::vector<int>{3, 1});
}

TEST_CASE("test atleast_2d vector") {
  auto x = std::vector<array>{
      array(1), array({1, 2, 3}, {3}), array({1, 2, 3}, {3, 1})};
  auto out = atleast_2d(x);
  CHECK_EQ(out.size(), 3);
  CHECK_EQ(out[0].ndim(), 2);
  CHECK_EQ(out[0].shape(), std::vector<int>{1, 1});
  CHECK_EQ(out[1].ndim(), 2);
  CHECK_EQ(out[1].shape(), std::vector<int>{1, 3});
  CHECK_EQ(out[2].ndim(), 2);
  CHECK_EQ(out[2].shape(), std::vector<int>{3, 1});
}

TEST_CASE("test atleast_3d") {
  auto x = array(1);
  auto out = atleast_3d(x);
  CHECK_EQ(out.ndim(), 3);
  CHECK_EQ(out.shape(), std::vector<int>{1, 1, 1});

  x = array({1, 2, 3}, {3});
  out = atleast_3d(x);
  CHECK_EQ(out.ndim(), 3);
  CHECK_EQ(out.shape(), std::vector<int>{1, 3, 1});

  x = array({1, 2, 3}, {3, 1});
  out = atleast_3d(x);
  CHECK_EQ(out.ndim(), 3);
  CHECK_EQ(out.shape(), std::vector<int>{3, 1, 1});
}

TEST_CASE("test atleast_3d vector") {
  auto x = std::vector<array>{
      array(1), array({1, 2, 3}, {3}), array({1, 2, 3}, {3, 1})};
  auto out = atleast_3d(x);
  CHECK_EQ(out.size(), 3);
  CHECK_EQ(out[0].ndim(), 3);
  CHECK_EQ(out[0].shape(), std::vector<int>{1, 1, 1});
  CHECK_EQ(out[1].ndim(), 3);
  CHECK_EQ(out[1].shape(), std::vector<int>{1, 3, 1});
  CHECK_EQ(out[2].ndim(), 3);
  CHECK_EQ(out[2].shape(), std::vector<int>{3, 1, 1});
}

TEST_CASE("test topk") {
  auto x = reshape(arange(10), {2, 5});

  {
    auto y = topk(x, 1, 1);
    CHECK(array_equal(y, array({4, 9}, {2, 1})).item<bool>());
  }

  {
    auto y = topk(x, 2, 0);
    CHECK(array_equal(y, x).item<bool>());
  }

  {
    auto y = topk(x, 1, 0);
    CHECK(array_equal(y, array({5, 6, 7, 8, 9}, {1, 5})).item<bool>());
  }
}

TEST_CASE("test meshgrid") {
  // Test default
  auto x = array({1, 2, 3}, {3});
  auto in = std::vector<array>{x};
  auto out = meshgrid(in);
  CHECK(array_equal(out[0], x).item<bool>());

  // Test different lengths
  auto y = array({4, 5}, {2});
  in = std::vector<array>{x, y};
  out = meshgrid(in);
  auto expected_zero = array({1, 2, 3, 1, 2, 3}, {2, 3});
  auto expected_one = array({4, 4, 4, 5, 5, 5}, {2, 3});
  CHECK(array_equal(out[0], expected_zero).item<bool>());
  CHECK(array_equal(out[1], expected_one).item<bool>());

  // Test sparse true
  in = std::vector<array>{x, x};
  out = meshgrid(in, true);
  expected_zero = array({1, 2, 3}, {1, 3});
  expected_one = array({1, 2, 3}, {3, 1});
  CHECK(array_equal(out[0], expected_zero).item<bool>());
  CHECK(array_equal(out[1], expected_one).item<bool>());
}

<<<<<<< HEAD
TEST_CASE("test trace") {
  auto in = eye(3);
  auto out = trace(in, 0, 0, 1, float32).item<float>();
  CHECK_EQ(out, 3.0);

  in = array({1, 2, 3, 4, 5, 6, 7, 8, 9}, {3, 3}, int32);
  out = trace(in, 0, 0, 1).item<int>();
  CHECK_EQ(out, 15);

  in = reshape(arange(8), {2, 2, 2});
  auto out2 = trace(in, 0, 0, 1, float32);
  CHECK(array_equal(out2, array({6, 8}, {2})).item<bool>());
=======
TEST_CASE("test conv1d") {
  auto in = astype(
      array(
          {0.5488135,
           0.71518937,
           0.60276338,
           0.54488318,
           0.4236548,
           0.64589411},
          {1, 3, 2}),
      float16);

  int kernel = 3;
  int stride = 1;
  int padding = 1;

  {
    int groups = 1;
    auto wt = astype(
        array(
            {

                0.43758721, 0.891773,   0.96366276, 0.38344152,
                0.79172504, 0.52889492,

                0.56804456, 0.92559664, 0.07103606, 0.0871293,
                0.0202184,  0.83261985,

                0.77815675, 0.87001215, 0.97861834, 0.79915856,
                0.46147936, 0.78052918,

                0.11827443, 0.63992102, 0.14335329, 0.94466892,
                0.52184832, 0.41466194

            },
            {4, 3, 2}),
        float16);

    auto expected = array(
        {1.5685,
         0.5672,
         1.8121,
         1.2948,
         2.3448,
         1.6104,
         2.7743,
         1.6126,
         1.4056,
         0.9331,
         1.8739,
         1.0909},
        {1, 3, 4});

    auto out = conv1d(in, wt, stride, padding, /* dilation= */ 1, groups);
    CHECK(allclose(out, expected, /* rtol = */ 1.0e-3).item<bool>());
  }

  {
    int groups = 2;
    auto wt = array(
        {0.43758721,
         0.891773,
         0.96366276,

         0.38344152,
         0.79172504,
         0.52889492,

         0.56804456,
         0.92559664,
         0.07103606,

         0.0871293,
         0.0202184,
         0.83261985

        },
        {4, 3, 1});

    auto expected = array(
        {1.0703,
         0.7533,
         0.7007,
         0.4681,
         1.1859,
         0.9117,
         0.9565,
         0.6111,
         0.6416,
         0.5665,
         0.9074,
         0.0605},
        {1, 3, 4});

    auto out = conv1d(in, wt, stride, padding, /* dilation= */ 1, groups);
    CHECK(allclose(out, expected, /* rtol = */ 1.0e-3).item<bool>());
  }
>>>>>>> e6fecbb3
}<|MERGE_RESOLUTION|>--- conflicted
+++ resolved
@@ -3229,20 +3229,6 @@
   CHECK(array_equal(out[1], expected_one).item<bool>());
 }
 
-<<<<<<< HEAD
-TEST_CASE("test trace") {
-  auto in = eye(3);
-  auto out = trace(in, 0, 0, 1, float32).item<float>();
-  CHECK_EQ(out, 3.0);
-
-  in = array({1, 2, 3, 4, 5, 6, 7, 8, 9}, {3, 3}, int32);
-  out = trace(in, 0, 0, 1).item<int>();
-  CHECK_EQ(out, 15);
-
-  in = reshape(arange(8), {2, 2, 2});
-  auto out2 = trace(in, 0, 0, 1, float32);
-  CHECK(array_equal(out2, array({6, 8}, {2})).item<bool>());
-=======
 TEST_CASE("test conv1d") {
   auto in = astype(
       array(
@@ -3340,5 +3326,18 @@
     auto out = conv1d(in, wt, stride, padding, /* dilation= */ 1, groups);
     CHECK(allclose(out, expected, /* rtol = */ 1.0e-3).item<bool>());
   }
->>>>>>> e6fecbb3
+}
+
+TEST_CASE("test trace") {
+  auto in = eye(3);
+  auto out = trace(in, 0, 0, 1, float32).item<float>();
+  CHECK_EQ(out, 3.0);
+
+  in = array({1, 2, 3, 4, 5, 6, 7, 8, 9}, {3, 3}, int32);
+  out = trace(in, 0, 0, 1).item<int>();
+  CHECK_EQ(out, 15);
+
+  in = reshape(arange(8), {2, 2, 2});
+  auto out2 = trace(in, 0, 0, 1, float32);
+  CHECK(array_equal(out2, array({6, 8}, {2})).item<bool>());
 }