--- conflicted
+++ resolved
@@ -2279,7 +2279,6 @@
   CHECK_THROWS_AS(repeat(data_3, -3, 0), std::invalid_argument);
 }
 
-<<<<<<< HEAD
 TEST_CASE("test tile") {
   auto data =
       array({6., 10., 1., 3., 9., 5., 9., 2., 5., 3., 3., 4.}, {3, 2, 2});
@@ -2353,7 +2352,7 @@
   CHECK(array_equal({expected_6}, {tiled_6}).item<bool>());
 
   CHECK_THROWS_AS(tile(data_2, {-1, 2}), std::invalid_argument);
-=======
+}
 TEST_CASE("tensordot") {
   auto x = reshape(arange(60.), {3, 4, 5});
   auto y = reshape(arange(24.), {4, 3, 2});
@@ -2389,5 +2388,4 @@
        65370.},
       {3, 6});
   CHECK(array_equal(z, expected).item<bool>());
->>>>>>> dff4a383
 }